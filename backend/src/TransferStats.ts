--- conflicted
+++ resolved
@@ -8,7 +8,6 @@
 import { mainnet as addresses } from '@hop-protocol/core/addresses'
 import l2BridgeAbi from '@hop-protocol/core/abi/generated/L2_Bridge.json'
 import l1BridgeAbi from '@hop-protocol/core/abi/generated/L1_Bridge.json'
-<<<<<<< HEAD
 import { isGoerli, enabledChains, enabledTokens, rpcUrls } from './config'
 import { padHex } from './utils/padHex'
 import { getTokenDecimals } from './utils/getTokenDecimals'
@@ -20,233 +19,6 @@
 
 console.log('rpcUrls:', rpcUrls)
 
-=======
-import { isGoerli } from './config'
-
-let enabledTokens = ['USDC', 'USDT', 'DAI', 'MATIC', 'ETH', 'WBTC', 'HOP', 'SNX']
-let enabledChains = ['ethereum', 'gnosis', 'polygon', 'arbitrum', 'optimism', 'nova']
-
-if (isGoerli) {
-  enabledTokens = ['USDC', 'ETH']
-  enabledChains = ['ethereum', 'polygon', 'optimism']
-}
-
-const rpcUrls = {
-  gnosis: process.env.GNOSIS_RPC,
-  polygon: process.env.POLYGON_RPC,
-  arbitrum: process.env.ARBITRUM_RPC,
-  optimism: process.env.OPTIMISM_RPC,
-  ethereum: process.env.ETHEREUM_RPC,
-  nova: process.env.NOVA_RPC
-}
-
-console.log('rpcUrls:', rpcUrls)
-
-function padHex (hex: string) {
-  return toHex(hex, { evenLength: true, addPrefix: true })
-}
-
-function truncateAddress (address :string) {
-  return truncateString(address, 4)
-}
-
-function truncateHash (hash: string) {
-  return truncateString(hash, 6)
-}
-
-function truncateString (str: string, splitNum: number) {
-  if (!str) return ''
-  return str.substring(0, 2 + splitNum) + '…' + str.substring(str.length - splitNum, str.length)
-}
-
-function explorerLink (chain: string) {
-  let base = ''
-  if (chain === 'gnosis') {
-    base = 'https://blockscout.com/xdai/mainnet'
-  } else if (chain === 'polygon') {
-    base = 'https://polygonscan.com'
-    if (isGoerli) {
-      base = 'https://mumbai.polygonscan.com'
-    }
-  } else if (chain === 'optimism') {
-    base = 'https://optimistic.etherscan.io'
-    if (isGoerli) {
-      base = 'https://goerli-optimism.etherscan.io'
-    }
-  } else if (chain === 'arbitrum') {
-    base = 'https://arbiscan.io'
-  } else if (chain === 'nova') {
-    base = 'https://nova.arbiscan.io'
-  } else {
-    base = 'https://etherscan.io'
-    if (isGoerli) {
-      base = 'https://goerli.etherscan.io'
-    }
-  }
-
-  return base
-}
-
-export function formatCurrency (value: any, token: any) {
-  const currencyFormatter = new Intl.NumberFormat('en-US', {
-    // style: 'currency',
-    // currency: 'USD'
-  })
-
-  if (token === 'MATIC' || token === 'ETH') {
-    return Number(value || 0).toFixed(5)
-  }
-
-  return `$${currencyFormatter.format(value)}`
-}
-
-function explorerLinkAddress (chain: string, address: string) {
-  const base = explorerLink(chain)
-  return `${base}/address/${address}`
-}
-
-function explorerLinkTx (chain: string, transactionHash: string) {
-  const base = explorerLink(chain)
-  return `${base}/tx/${transactionHash}`
-}
-
-const chainIdToSlugMap: any = {
-  1: 'ethereum',
-  5: 'ethereum',
-  42: 'ethereum',
-  10: 'optimism',
-  69: 'optimism',
-  420: 'optimism',
-  77: 'gnosis',
-  100: 'gnosis',
-  137: 'polygon',
-  80001: 'polygon',
-  42161: 'arbitrum',
-  421611: 'arbitrum',
-  421613: 'arbitrum',
-  42170: 'nova'
-}
-
-const chainSlugToIdMap: any = {
-  ethereum: 1,
-  optimism: 10,
-  gnosis: 100,
-  polygon: 137,
-  arbitrum: 42161,
-  nova: 42170
-}
-
-const chainSlugToNameMap: any = {
-  ethereum: 'Ethereum',
-  gnosis: 'Gnosis',
-  polygon: 'Polygon',
-  arbitrum: 'Arbitrum',
-  optimism: 'Optimism',
-  nova: 'Nova'
-}
-
-function getSourceChainId (chain: string) {
-  if (chain === 'ethereum') {
-    if (isGoerli) {
-      return 5
-    }
-    return 1
-  }
-  if (chain === 'gnosis') {
-    return 100
-  }
-  if (chain === 'polygon') {
-    if (isGoerli) {
-      return 80001
-    }
-    return 137
-  }
-  if (chain === 'optimism') {
-    if (isGoerli) {
-      return 420
-    }
-    return 10
-  }
-  if (chain === 'arbitrum') {
-    if (isGoerli) {
-      return 421613
-    }
-    return 42161
-  }
-  if (chain === 'nova') {
-    return 42170
-  }
-  throw new Error(`unsupported chain "${chain}"`)
-}
-
-function nearestDate (dates: any[], target: any) {
-  if (!target) {
-    target = Date.now()
-  } else if (target instanceof Date) {
-    target = target.getTime()
-  }
-
-  let nearest = Infinity
-  let winner = -1
-
-  dates.forEach(function (date, index) {
-    if (date instanceof Date) date = date.getTime()
-    const distance = Math.abs(date - target)
-    if (distance < nearest) {
-      nearest = distance
-      winner = index
-    }
-  })
-
-  return winner
-}
-
-/*
-const colorsMap: any = {
-  ethereum: '#868dac',
-  gnosis: '#46a4a1',
-  polygon: '#8b57e1',
-  optimism: '#e64b5d',
-  arbitrum: '#289fef',
-  nova: '#ec772c',
-  fallback: '#9f9fa3'
-}
-*/
-
-const chainLogosMap: any = {
-  ethereum: 'https://assets.hop.exchange/logos/ethereum.svg',
-  gnosis: 'https://assets.hop.exchange/logos/gnosis.svg',
-  polygon: 'https://assets.hop.exchange/logos/polygon.svg',
-  optimism: 'https://assets.hop.exchange/logos/optimism.svg',
-  arbitrum: 'https://assets.hop.exchange/logos/arbitrum.svg',
-  nova: 'https://assets.hop.exchange/logos/nova.svg'
-}
-
-const tokenLogosMap: any = {
-  USDC: 'https://assets.hop.exchange/logos/usdc.svg',
-  USDT: 'https://assets.hop.exchange/logos/usdt.svg',
-  DAI: 'https://assets.hop.exchange/logos/dai.svg',
-  MATIC: 'https://assets.hop.exchange/logos/matic.svg',
-  ETH: 'https://assets.hop.exchange/logos/eth.svg',
-  WBTC: 'https://assets.hop.exchange/logos/wbtc.svg',
-  FRAX: 'https://assets.hop.exchange/logos/frax.svg',
-  HOP: 'https://assets.hop.exchange/logos/hop.svg',
-  SNX: 'https://assets.hop.exchange/logos/snx.svg'
-}
-
-const tokenDecimals: any = {
-  USDC: 6,
-  USDT: 6,
-  DAI: 18,
-  MATIC: 18,
-  ETH: 18,
-  FRAX: 18,
-  HOP: 18,
-  WBTC: 8,
-  SNX: 18
-}
-
->>>>>>> 24adb75d
 type Options = {
   days?: number
   offsetDays?: number
@@ -301,6 +73,7 @@
     // this.db.close()
   }
 
+  // TODO: move to config
   getUrl (chain: string) {
     if (chain === 'gnosis') {
       chain = 'xdai'
