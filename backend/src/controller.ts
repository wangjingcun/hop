import mcache from 'memory-cache'
import Db, { getInstance } from './Db'
import { DateTime } from 'luxon'
import Worker from './worker'
<<<<<<< HEAD
import { isGoerli, transferTimes } from './config'
import { TransferStats } from './TransferStats'
import { formatCurrency } from './utils/formatCurrency'
import { getColor } from './utils/getColor'
import { truncateAddress } from './utils/truncateAddress'
import { explorerLinkAddress } from './utils/explorerLinkAddress'
import { getSourceChainId } from './utils/getSourceChainId'
import { integrationPartnerName } from './utils/integrationPartnerName'
import { integrationPartnerImage } from './utils/integrationPartnerImage'
=======
import { isGoerli } from './config'
import { TransferStats, formatCurrency } from './TransferStats'

const colorsMap: any = {
  ethereum: '#868dac',
  gnosis: '#46a4a1',
  polygon: '#8b57e1',
  optimism: '#e64b5d',
  arbitrum: '#289fef',
  nova: '#ec772c',
  bonded: '#81ff81',
  pending: '#ffc55a',
  fallback: '#9f9fa3'
}

const transferTimes = {
  ethereum: {
    optimism: 10,
    arbitrum: 16,
    polygon: 25,
    gnosis: 5,
    nova: 16
  },
  optimism: {
    ethereum: 1,
    arbitrum: 1,
    polygon: 1,
    gnosis: 1,
    nova: 1
  },
  arbitrum: {
    ethereum: 1,
    optimism: 1,
    polygon: 1,
    gnosis: 1,
    nova: 1
  },
  polygon: {
    ethereum: 5,
    optimism: 5,
    arbitrum: 5,
    gnosis: 5,
    nova: 5
  },
  gnosis: {
    ethereum: 1,
    optimism: 1,
    arbitrum: 1,
    polygon: 1,
    nova: 1
  },
  nova: {
    ethereum: 1,
    optimism: 1,
    arbitrum: 1,
    polygon: 1,
    gnosis: 1
  }
}

function truncateAddress (address :string) {
  return truncateString(address, 4)
}

function truncateString (str: string, splitNum: number) {
  if (!str) return ''
  return str.substring(0, 2 + splitNum) + '…' + str.substring(str.length - splitNum, str.length)
}

function getSourceChainId (chain: string) {
  if (chain === 'ethereum') {
    if (isGoerli) {
      return 5
    }
    return 1
  }
  if (chain === 'gnosis') {
    return 100
  }
  if (chain === 'polygon') {
    if (isGoerli) {
      return 80001
    }
    return 137
  }
  if (chain === 'optimism') {
    if (isGoerli) {
      return 420
    }
    return 10
  }
  if (chain === 'arbitrum') {
    if (isGoerli) {
      return 421613
    }
    return 42161
  }
  if (chain === 'nova') {
    return 42170
  }
  throw new Error(`unsupported chain "${chain}"`)
}

function explorerLink (chain: string) {
  let base = ''
  if (chain === 'gnosis') {
    base = 'https://blockscout.com/xdai/mainnet'
  } else if (chain === 'polygon') {
    base = 'https://polygonscan.com'
    if (isGoerli) {
      base = 'https://mumbai.polygonscan.com'
    }
  } else if (chain === 'optimism') {
    base = 'https://optimistic.etherscan.io'
    if (isGoerli) {
      base = 'https://goerli-optimism.etherscan.io'
    }
  } else if (chain === 'arbitrum') {
    base = 'https://arbiscan.io'
  } else if (chain === 'nova') {
    base = 'https://nova.arbiscan.io'
  } else {
    base = 'https://etherscan.io'
    if (isGoerli) {
      base = 'https://goerli.etherscan.io'
    }
  }

  return base
}

function explorerLinkAddress (chain: string, address: string) {
  const base = explorerLink(chain)
  return `${base}/address/${address}`
}
>>>>>>> 24adb75d

type Transfer = {
  accountAddress: string
  amount: string
  amountDisplay: string
  amountFormatted: string
  amountOutMin: string
  amountReceived: string
  amountReceivedFormatted: string
  amountUsd: string
  amountUsdDisplay: string
  bondStatusColor: string
  bondTimestamp: string
  bondTimestampIso: string
  bondTransactionHash: string
  bondTransactionHashExplorerUrl: string
  bondTransactionHashTruncated: string
  bondWithinTimestamp: string
  bondWithinTimestampRelative: string
  bonded: boolean
  bonderAddress: string
  bonderAddressExplorerUrl: string
  bonderAddressTruncated: string
  bonderFee: string
  bonderFeeDisplay: string
  bonderFeeFormatted: string
  bonderFeeUsd: string
  bonderFeeUsdDisplay: string
  convertHTokenUrl: string
  deadline: string
  destinationChainColor: string
  destinationChainId: string
  destinationChainImageUrl: string
  destinationChainName: string
  destinationChainSlug: string
  hopExplorerUrl: string
  id: string
  integrationPartner: string
  preregenesis: boolean
  receivedHTokens: boolean
  recipientAddress: string
  recipientAddressExplorerUrl: string
  recipientAddressTruncated: string
  sourceChainColor: string
  sourceChainId: string
  sourceChainImageUrl: string
  sourceChainName: string
  sourceChainSlug: string
  timestamp: string
  timestampIso: string
  token: string
  tokenImageUrl: string
  tokenPriceUsd: string
  tokenPriceUsdDisplay: string
  transactionHash: string
  transactionHashExplorerUrl: string
  transactionHashTruncated: string
  transferId: string
  transferIdTruncated: string
  unbondable: boolean
  estimatedUnixTimeUntilBond: number
  estimatedSecondsUntilBond: number
  estimatedRelativeTimeUntilBond: string
}

export class Controller {
  db : Db = getInstance()
  worker: Worker

  startWorker (argv: any) {
    const worker = new Worker({
      transfers: argv.worker,
      days: argv.days,
      offsetDays: argv.offsetDays
    })

    this.worker = worker

    worker.start()
  }

  async getTransfers (params: any): Promise<Transfer[]> {
    const _key = `transfers-${Date.now()}-${Math.random()}`
    console.time(_key)
    let page = Number(params.page || 1)
    let perPage = Number(params.perPage || 100)
    const sourceChainSlug = params.sourceChainSlug
    const destinationChainSlug = params.destinationChainSlug
    const token = params.token
    const bondedStatus = params.bonded
    const bonderAddress = params.bonderAddress
    let accountAddress = params.accountAddress
    const recipientAddress = params.recipientAddress
    const amountFormatted = Number(params.amountFormatted)
    const amountFormattedCmp = params.amountFormattedCmp
    const amountUsd = Number(params.amountUsd)
    const amountUsdCmp = params.amountUsdCmp
    const bonderFeeUsd = Number(params.bonderFeeUsd)
    const bonderFeeUsdCmp = params.bonderFeeUsdCmp
    const transferId = params.transferId
    const startDate = params.startDate
    const endDate = params.endDate
    let startTimestamp = params.startTimestamp
    let endTimestamp = params.endTimestamp
    let sortBy = params.sortBy
    const sortDirection = params.sortDirection
    const countOnly = params.countOnly
    const accountsOnly = params.accountsOnly
    const receivedHTokens = params.receivedHTokens
    const refreshFlag = params.refresh
    const integrationPartner = params.integrationPartner
    let bonded : any

    if (bondedStatus === 'pending') {
      bonded = false
    }
    if (bondedStatus === 'bonded') {
      bonded = true
    }

    if (page <= 1) {
      page = 1
    }

    if (transferId) {
      page = 1
    }

    if (perPage < 0) {
      perPage = 0
    }

    if (perPage > 100) {
      perPage = 100
    }

    page = page - 1 // db page

    if (startTimestamp) {
      startTimestamp = parseInt(startTimestamp)
    }

    if (endTimestamp) {
      endTimestamp = parseInt(endTimestamp)
    }

    if (startDate) {
      startTimestamp = Math.floor(DateTime.fromFormat(startDate, 'yyyy-MM-dd').startOf('day').toUTC().toSeconds())
    }

    if (endDate) {
      endTimestamp = Math.floor(DateTime.fromFormat(endDate, 'yyyy-MM-dd').endOf('day').toUTC().toSeconds())
    }

    if (sortBy) {
      const sortBys :any = {
        amount: 'amount',
        amountUsd: 'amount_usd',
        source: 'source_chain_slug',
        destination: 'destination_chain_slug',
        account: 'account_address',
        recipient: 'recipient_address',
        bonder: 'bonder_address',
        bonded: 'bonded',
        bonderFee: 'bonder_fee',
        bonderFeeUsd: 'bonder_fee_usd',
        transferId: 'transfer_id',
        bondTimestamp: 'bond_timestamp',
        bondWithinTimestamp: 'bond_within_timestamp',
        receivedHTokens: 'received_htokens',
        token: 'token',
        integrationPartner: 'integration_partner'
      }
      sortBy = sortBys[sortBy]
    }

    if (sortDirection) {
      if (!['desc', 'asc'].includes(sortDirection)) {
        throw new Error('invalid sort direction')
      }
    }

    if (accountAddress) {
      accountAddress = accountAddress.toLowerCase()
    }

    const transfers = await this.db.getTransfers({
      page,
      perPage,
      sourceChainSlug,
      destinationChainSlug,
      token,
      bonded,
      bonderAddress,
      accountAddress,
      recipientAddress,
      amountFormatted,
      amountFormattedCmp,
      amountUsd,
      amountUsdCmp,
      bonderFeeUsd,
      bonderFeeUsdCmp,
      transferId,
      startTimestamp,
      endTimestamp,
      sortBy,
      sortDirection,
      receivedHTokens,
      countOnly,
      integrationPartner,
      accountsOnly
    })
    if (countOnly) {
      const [count] = transfers
      return count
    }
    if (accountsOnly) {
      const accounts = transfers.map((item: any) => {
        item.volumeUsdDisplay = formatCurrency(item.volumeUsd || 0, 'USD')
        return item
      })
      return accounts
    }

    let data = (transfers as any[])
    const transferIdNotFound = transferId && data?.length === 0

    data = data.map(this.populatedData)
    console.timeEnd(_key)

    if (bondedStatus === 'pending') {
      data = data.filter((x: any) => {
        return !x.bonded
      })
    }
    if (bondedStatus === 'bonded') {
      data = data.filter((x: any) => {
        return x.bonded
      })
    }

    if ((accountAddress || transferId) && data?.length > 0) {
      // refetch recent transfers by account or single transferId
      const checkItems = data.slice(0, 5)
      for (const item of checkItems) {
        const { transferId } = item
        const key = `__worker__checking__${transferId}`
        const alreadyChecking = mcache.get(key)
        if (!alreadyChecking) {
          mcache.put(key, true, 60 * 1000)
          const { timestamp, bonded, bondTransactionHash } = item
          const shouldCheck = refreshFlag || (timestamp && !bonded) || (bonded && !bondTransactionHash)
          if (shouldCheck) {
            this.worker?.transferStats?.updateTransferDataForTransferId(transferId)
          }
        }
      }
    }

    if (transferIdNotFound) {
      // fetch transfer that may not be indexed
      this.worker?.transferStats?.updateTransferDataForTransferId(transferId)

      try {
        // attempt to get on-chain data for transferId
        if (transferId?.length === 66) {
          const _data = await TransferStats.getTransferStatusForTxHash(transferId)
          if (_data) {
            data = [_data].map(this.populatedData)
          }
        }
      } catch (err) { }
    }

    return data
  }

  populatedData = (x: any, i: number) => {
    x.i = i

    if (x.sourceChainId && typeof x.sourceChainId !== 'number') {
      x.sourceChainId = Number(x.sourceChainId)
    }
    if (x.destinationChainId && typeof x.destinationChainId !== 'number') {
      x.destinationChainId = Number(x.destinationChainId)
    }
    if (typeof x.amountFormatted !== 'number') {
      x.amountFormatted = Number(x.amountFormatted)
    }
    if (typeof x.amountUsd !== 'number') {
      x.amountUsd = Number(x.amountUsd)
    }
    x.deadline = x.deadline ? Number(x.deadline) : null
    x.bonderFeeFormatted = x.bonderFeeFormatted ? Number(x.bonderFeeFormatted) : null
    x.bonderFeeUsd = x.bonderFeeUsd ? Number(x.bonderFeeUsd) : null
    x.bondTimestamp = x.bondTimestamp ? Number(x.bondTimestamp) : null
    x.bondWithinTimestamp = x.bondWithinTimestamp ? Number(x.bondWithinTimestamp) : null
    x.tokenPriceUsd = x.tokenPriceUsd ? Number(x.tokenPriceUsd) : null
    x.timestamp = x.timestamp ? Number(x.timestamp) : null
    if (x.amountReceivedFormatted && typeof x.amountReceivedFormatted !== 'number') {
      x.amountReceivedFormatted = Number(x.amountReceivedFormatted)
    }

    if (typeof x.bonded !== 'boolean') {
      x.bonded = !!x.bonded
    }
    if (x.timestamp) {
      x.timestampRelative = DateTime.fromSeconds(x.timestamp).toRelative()
      const transferTime = DateTime.fromSeconds(x.timestamp)
      x.receiveStatusUnknown = x.sourceChainId === getSourceChainId('ethereum') && !x.bondTxExplorerUrl && DateTime.now().toUTC().toSeconds() > transferTime.toSeconds() + (60 * 60 * 2)
    }
    if (x.receiveStatusUnknown) {
      // x.bonded = true
    }
    x.preregenesis = !!x.preregenesis
    x.bondTimestampRelative = x.bondTimestamp ? DateTime.fromSeconds(x.bondTimestamp).toRelative() : ''

    if (!x.accountAddressTruncated && x.accountAddress) {
      x.accountAddressTruncated = truncateAddress(x.accountAddress)
    }

    if (!x.accountAddressExplorerUrl && x.sourceChainSlug && x.accountAddress) {
      x.accountAddressExplorerUrl = explorerLinkAddress(x.sourceChainSlug, x.accountAddress)
    }

    if (!x.recipientAddressTruncated && x.recipientAddress) {
      x.recipientAddressTruncated = truncateAddress(x.recipientAddress)
    }

    // TODO: rerun worker
    if (!x.recipientAddressExplorerUrl || x.recipientAddressExplorerUrl?.includes('undefined')) {
      x.recipientAddressExplorerUrl = explorerLinkAddress(x.destinationChainSlug, x.recipientAddress)
    }

    if (!x.sourceChainColor && x.sourceChainSlug) {
      x.sourceChainColor = getColor(x.sourceChainSlug)
    }

    if (!x.destinationChainColor && x.destinationChainSlug) {
      x.destinationChainColor = getColor(x.destinationChainSlug)
    }

    if (!x.bondStatusColor) {
      x.bondStatusColor = x.bonded ? getColor('bonded') : getColor('pending')
    }

    if (typeof x.receivedHTokens !== 'boolean') {
      x.receivedHTokens = false
    }
    if (!x.convertHTokenUrl) {
      x.convertHTokenUrl = `https://${isGoerli ? 'goerli.hop.exchange' : 'app.hop.exchange'}/#/convert/amm?token=${x.token}&sourceNetwork=${x.destinationChainSlug}&fromHToken=true`
    }

    if (!x.hopExplorerUrl) {
      x.hopExplorerUrl = `https://${isGoerli ? 'goerli.explorer.hop.exchange' : 'explorer.hop.exchange'}/?transferId=${x.transferId}`
    }

    if (x.integrationPartner) {
      x.integrationPartnerName = integrationPartnerName(x.integrationPartner)
      x.integrationPartnerImageUrl = integrationPartnerImage(x.integrationPartner)
    }

    if (!x.estimatedUnixTimeUntilBond) {
      x.estimatedUnixTimeUntilBond = 0
    }
    if (!x.estimatedSecondsUntilBond) {
      x.estimatedSecondsUntilBond = 0
    }
    if (!x.estimatedRelativeTimeUntilBond) {
      x.estimatedRelativeTimeUntilBond = 0
    }

    if (!x.bonded && x.sourceChainSlug && x.destinationChainSlug) {
      const minutes = transferTimes?.[x.sourceChainSlug]?.[x.destinationChainSlug]
      if (minutes) {
        const bufferMinutes = 5 // to allow for enough time for indexer
        const transferTime = DateTime.fromSeconds(x.timestamp)
        const now = DateTime.now().toUTC()
        const estimatedDate = transferTime.plus({ minutes: minutes + bufferMinutes })
        const unixTimestamp = Math.floor(estimatedDate.toSeconds())
        const estimatedSeconds = Math.floor(estimatedDate.toSeconds() - now.toSeconds())
        const relativeTime = estimatedDate.toRelative()
        if (estimatedSeconds > 0) {
          x.estimatedUnixTimeUntilBond = unixTimestamp
          x.estimatedSecondsUntilBond = estimatedSeconds
          x.estimatedRelativeTimeUntilBond = relativeTime
        }
      }
    }

    return x
  }
}<|MERGE_RESOLUTION|>--- conflicted
+++ resolved
@@ -2,7 +2,6 @@
 import Db, { getInstance } from './Db'
 import { DateTime } from 'luxon'
 import Worker from './worker'
-<<<<<<< HEAD
 import { isGoerli, transferTimes } from './config'
 import { TransferStats } from './TransferStats'
 import { formatCurrency } from './utils/formatCurrency'
@@ -12,143 +11,6 @@
 import { getSourceChainId } from './utils/getSourceChainId'
 import { integrationPartnerName } from './utils/integrationPartnerName'
 import { integrationPartnerImage } from './utils/integrationPartnerImage'
-=======
-import { isGoerli } from './config'
-import { TransferStats, formatCurrency } from './TransferStats'
-
-const colorsMap: any = {
-  ethereum: '#868dac',
-  gnosis: '#46a4a1',
-  polygon: '#8b57e1',
-  optimism: '#e64b5d',
-  arbitrum: '#289fef',
-  nova: '#ec772c',
-  bonded: '#81ff81',
-  pending: '#ffc55a',
-  fallback: '#9f9fa3'
-}
-
-const transferTimes = {
-  ethereum: {
-    optimism: 10,
-    arbitrum: 16,
-    polygon: 25,
-    gnosis: 5,
-    nova: 16
-  },
-  optimism: {
-    ethereum: 1,
-    arbitrum: 1,
-    polygon: 1,
-    gnosis: 1,
-    nova: 1
-  },
-  arbitrum: {
-    ethereum: 1,
-    optimism: 1,
-    polygon: 1,
-    gnosis: 1,
-    nova: 1
-  },
-  polygon: {
-    ethereum: 5,
-    optimism: 5,
-    arbitrum: 5,
-    gnosis: 5,
-    nova: 5
-  },
-  gnosis: {
-    ethereum: 1,
-    optimism: 1,
-    arbitrum: 1,
-    polygon: 1,
-    nova: 1
-  },
-  nova: {
-    ethereum: 1,
-    optimism: 1,
-    arbitrum: 1,
-    polygon: 1,
-    gnosis: 1
-  }
-}
-
-function truncateAddress (address :string) {
-  return truncateString(address, 4)
-}
-
-function truncateString (str: string, splitNum: number) {
-  if (!str) return ''
-  return str.substring(0, 2 + splitNum) + '…' + str.substring(str.length - splitNum, str.length)
-}
-
-function getSourceChainId (chain: string) {
-  if (chain === 'ethereum') {
-    if (isGoerli) {
-      return 5
-    }
-    return 1
-  }
-  if (chain === 'gnosis') {
-    return 100
-  }
-  if (chain === 'polygon') {
-    if (isGoerli) {
-      return 80001
-    }
-    return 137
-  }
-  if (chain === 'optimism') {
-    if (isGoerli) {
-      return 420
-    }
-    return 10
-  }
-  if (chain === 'arbitrum') {
-    if (isGoerli) {
-      return 421613
-    }
-    return 42161
-  }
-  if (chain === 'nova') {
-    return 42170
-  }
-  throw new Error(`unsupported chain "${chain}"`)
-}
-
-function explorerLink (chain: string) {
-  let base = ''
-  if (chain === 'gnosis') {
-    base = 'https://blockscout.com/xdai/mainnet'
-  } else if (chain === 'polygon') {
-    base = 'https://polygonscan.com'
-    if (isGoerli) {
-      base = 'https://mumbai.polygonscan.com'
-    }
-  } else if (chain === 'optimism') {
-    base = 'https://optimistic.etherscan.io'
-    if (isGoerli) {
-      base = 'https://goerli-optimism.etherscan.io'
-    }
-  } else if (chain === 'arbitrum') {
-    base = 'https://arbiscan.io'
-  } else if (chain === 'nova') {
-    base = 'https://nova.arbiscan.io'
-  } else {
-    base = 'https://etherscan.io'
-    if (isGoerli) {
-      base = 'https://goerli.etherscan.io'
-    }
-  }
-
-  return base
-}
-
-function explorerLinkAddress (chain: string, address: string) {
-  const base = explorerLink(chain)
-  return `${base}/address/${address}`
-}
->>>>>>> 24adb75d
 
 type Transfer = {
   accountAddress: string
