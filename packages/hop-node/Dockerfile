<<<<<<< HEAD
FROM node:20.5.1 AS build
=======
FROM node:20.10.0 AS build
>>>>>>> 3aabd426

ARG GIT_REV
ENV GIT_REV=${GIT_REV}

# Create the working directory and give node use permissions
RUN mkdir -p /usr/src/app/node_modules && chown -R node:node /usr/src/app

WORKDIR /usr/src/app
RUN npm install -g npm@10.2.5
USER node
COPY --chown=node:node *.json ./
COPY --chown=node:node . .
RUN npm install --legacy-peer-deps
RUN npm run build

<<<<<<< HEAD
FROM node:20.5.1-alpine
=======
FROM node:20.10.0-alpine
>>>>>>> 3aabd426
WORKDIR /usr/src/app
COPY --from=build /usr/src/app/node_modules /usr/src/app/node_modules
COPY --from=build /usr/src/app/dist /usr/src/app/dist
COPY --from=build /usr/src/app/bin /usr/src/app/bin
COPY --from=build /usr/src/app/*.json /usr/src/app/
ENTRYPOINT [ "/usr/src/app/bin/hop-node" ]
CMD []<|MERGE_RESOLUTION|>--- conflicted
+++ resolved
@@ -1,8 +1,4 @@
-<<<<<<< HEAD
-FROM node:20.5.1 AS build
-=======
 FROM node:20.10.0 AS build
->>>>>>> 3aabd426
 
 ARG GIT_REV
 ENV GIT_REV=${GIT_REV}
@@ -18,11 +14,7 @@
 RUN npm install --legacy-peer-deps
 RUN npm run build
 
-<<<<<<< HEAD
-FROM node:20.5.1-alpine
-=======
 FROM node:20.10.0-alpine
->>>>>>> 3aabd426
 WORKDIR /usr/src/app
 COPY --from=build /usr/src/app/node_modules /usr/src/app/node_modules
 COPY --from=build /usr/src/app/dist /usr/src/app/dist
