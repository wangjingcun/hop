{
  "name": "@hop-protocol/hop-node",
  "version": "0.0.1",
  "description": "The V1 Hop Node for Hop Protocol",
  "author": "Authereum Labs, Inc.",
  "license": "MIT",
  "type": "module",
  "imports": {
    "#*": "./dist/*"
  },
  "exports": {
    ".": {
      "import": "./dist/cli/cli.js",
      "default": "./dist/cli/cli.js"
    }
  },
  "files": [
    "dist"
  ],
  "engines": {
    "node": ">=20.10.0",
    "pnpm": ">=8"
  },
  "scripts": {
    "preinstall": "npx only-allow pnpm",
    "clean": "rm -rf node_modules dist ./tsconfig.tsbuildinfo",
    "clean:db": "rm -rf ./db_data",
    "start": "node ./dist/cli/cli.js",
    "dev": "pnpm start",
    "test": "tsc -b ./test/tsconfig.json && node --experimental-vm-modules node_modules/jest/bin/jest.js",
    "build": "tsc -b ./src/tsconfig.json",
    "lint": "eslint . --config ./eslint.config.mjs"
  },
  "dependencies": {
    "@arbitrum/sdk": "2.0.18",
    "@eth-optimism/sdk": "3.1.4",
<<<<<<< HEAD
    "@ethersproject/hdnode": "5.0.9",
    "@hop-protocol/core": "workspace:*",
=======
>>>>>>> ab7aa0f4
    "@hop-protocol/hop-node-core": "workspace:*",
    "@hop-protocol/sdk": "workspace:*",
    "@maticnetwork/maticjs": "3.5.0",
    "@maticnetwork/maticjs-ethers": "1.0.3",
    "@maticnetwork/maticjs-pos-zkevm": "npm:@maticnetwork/maticjs@3.8.0",
    "@slack/web-api": "7.0.1",
    "@uniswap/sdk-core": "3.2.2",
    "@uniswap/v3-core": "1.0.1",
    "@uniswap/v3-sdk": "3.9.0",
    "asn1.js": "5.4.1",
    "async-mutex": "0.4.1",
    "chalk": "4.1.2",
    "check-disk-space": "3.4.0",
    "classic-level": "1.4.1",
    "commander": "6.2.1",
    "console-clear": "1.1.1",
    "dotenv": "16.4.1",
    "ethereum-block-by-date": "1.4.9",
    "ethers": "5.7.2",
    "level-party": "5.1.1",
    "lodash": "4.17.21",
    "luxon": "3.4.4",
    "merkletreejs": "0.3.11",
    "minimist": "1.2.8",
    "mkdirp": "3.0.1",
    "nearest-date": "1.0.1",
    "p-queue": "6.6.2",
    "pidusage": "3.0.2",
    "subleveldown": "6.0.1",
    "to-hex": "0.0.18"
  },
  "devDependencies": {
    "@jest/globals": "29.7.0",
    "@types/ethereum-block-by-date": "1.4.1",
    "@types/lodash": "4.14.202",
    "@types/luxon": "3.4.2",
    "@types/minimist": "1.2.5",
    "@types/pidusage": "2.0.5",
    "@types/subleveldown": "4.1.4",
    "jest": "29.7.0",
    "ts-jest": "29.1.2"
  }
}<|MERGE_RESOLUTION|>--- conflicted
+++ resolved
@@ -34,11 +34,7 @@
   "dependencies": {
     "@arbitrum/sdk": "2.0.18",
     "@eth-optimism/sdk": "3.1.4",
-<<<<<<< HEAD
     "@ethersproject/hdnode": "5.0.9",
-    "@hop-protocol/core": "workspace:*",
-=======
->>>>>>> ab7aa0f4
     "@hop-protocol/hop-node-core": "workspace:*",
     "@hop-protocol/sdk": "workspace:*",
     "@maticnetwork/maticjs": "3.5.0",
