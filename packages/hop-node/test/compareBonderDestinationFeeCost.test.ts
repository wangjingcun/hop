--- conflicted
+++ resolved
@@ -39,10 +39,6 @@
     }
     expect(threw).toBeTruthy()
   }, 10 * 1000)
-<<<<<<< HEAD
-})
-*/
-=======
 
   it('to throw if too low', async () => {
     // arbitrum->polygon
@@ -66,4 +62,4 @@
     expect(threw).toBeTruthy()
   }, 10 * 1000)
 })
->>>>>>> 302e8059
+*/