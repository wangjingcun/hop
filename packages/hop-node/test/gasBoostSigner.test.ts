import GasBoostSigner from 'src/gasboost/GasBoostSigner'
import GasBoostTransaction from 'src/gasboost/GasBoostTransaction'
import MemoryStore from 'src/gasboost/MemoryStore'
import expectDefined from './utils/expectDefined'
import getRpcProvider from 'src/utils/getRpcProvider'
import wait from 'src/utils/wait'
import { Wallet } from 'ethers'
import { parseUnits } from 'ethers/lib/utils'
import { privateKey } from './config'

describe.skip('GasBoostSigner', () => {
  it('initialize', async () => {
    const provider = getRpcProvider('gnosis')
    expectDefined(provider)
    expectDefined(privateKey)
    const store = new MemoryStore()
<<<<<<< HEAD
    const wallet = new Wallet(privateKey, provider)
    const signer = new GasBoostSigner(wallet)
=======
    const signer = new GasBoostSigner(privateKey, provider)
>>>>>>> 8cdebf36
    expect(await signer.getAddress()).toBeTruthy()
  })
  it.skip('sendTransaction - gnosis', async () => {
    const provider = getRpcProvider('gnosis')
    expectDefined(provider)
    expectDefined(privateKey)
    const store = new MemoryStore()
    const wallet = new Wallet(privateKey, provider)
    const signer = new GasBoostSigner(wallet, store, {
      timeTilBoostMs: 10 * 1000
      // compareMarketGasPrice: false
    })
    const recipient = await signer.getAddress()
    console.log('recipient:', recipient)
    const tx = await signer.sendTransaction({
      to: recipient,
      value: '0',
      gasPrice: '1'
    })
    expect(tx.hash).toBeTruthy()
    let confirmed = false
    ;(tx as GasBoostTransaction).on('confirmed', (tx: any) => {
      confirmed = true
    })
    let boosted = false
    ;(tx as GasBoostTransaction).on('boosted', (boostedTx: any, boostIndex: number) => {
      console.log('boosted', {
        hash: boostedTx.hash,
        gasPrice: tx.gasPrice?.toString(),
        boostIndex
      })
      boosted = true
      expect(boostedTx).toBeTruthy()
    })
    await tx.wait()
    await wait(1 * 1000)
    expect(confirmed).toBeTruthy()
    expect(boosted).toBeTruthy()
  }, 10 * 60 * 1000)
  it.skip('sendTransaction - kovan', async () => {
    const provider = getRpcProvider('ethereum')
    expectDefined(provider)
    expectDefined(privateKey)
    const store = new MemoryStore()
    const wallet = new Wallet(privateKey, provider)
    const signer = new GasBoostSigner(wallet, store, {
      timeTilBoostMs: 10 * 1000
      // compareMarketGasPrice: false
    })
    const recipient = await signer.getAddress()
    console.log('recipient:', recipient)
    const tx = await signer.sendTransaction({
      to: recipient,
      value: '0',
      maxPriorityFeePerGas: '1'
    })
    expect(tx.hash).toBeTruthy()
    let confirmed = false
    ;(tx as GasBoostTransaction).on('confirmed', (tx: any) => {
      confirmed = true
    })
    let boosted = false
    ;(tx as GasBoostTransaction).on('boosted', (boostedTx: any, boostIndex: number) => {
      console.log('boosted', {
        hash: boostedTx.hash,
        gasPrice: tx.gasPrice?.toString(),
        maxFeePerGas: tx.maxFeePerGas?.toString(),
        maxPriorityFeePerGas: tx.maxPriorityFeePerGas?.toString(),
        boostIndex
      })
      boosted = true
      expect(boostedTx).toBeTruthy()
    })
    await tx.wait()
    await wait(1 * 1000)
    expect(confirmed).toBeTruthy()
    expect(boosted).toBeTruthy()
  }, 10 * 60 * 1000)
  it.skip('maxGasBoostReached', async () => {
    const provider = getRpcProvider('gnosis')
    expectDefined(provider)
    expectDefined(privateKey)
    const store = new MemoryStore()
    const wallet = new Wallet(privateKey, provider)
    const signer = new GasBoostSigner(wallet, store, {
      timeTilBoostMs: 5 * 1000,
      compareMarketGasPrice: false,
      maxGasPriceGwei: 0.22,
      gasPriceMultiplier: 1.5
    })
    const recipient = await signer.getAddress()
    console.log('recipient:', recipient)
    const tx = await signer.sendTransaction({
      to: recipient,
      value: '0',
      gasPrice: '100000000' // 0.1 gwei
    })
    expect(tx.hash).toBeTruthy()
    let boostedIndex = 0
    ;(tx as GasBoostTransaction).on('boosted', (boostedTx: any, boostIndex: number) => {
      console.log('boosted', {
        hash: boostedTx.hash,
        gasPrice: tx.gasPrice?.toString(),
        boostIndex
      })
      boostedIndex = boostIndex
    })
    let maxGasPriceReached = false
    ;(tx as GasBoostTransaction).on('maxGasPriceReached', (gasPrice: any, boostIndex: number) => {
      console.log('maxGasPriceReached', {
        gasPrice: gasPrice.toString(),
        boostIndex
      })
      maxGasPriceReached = true
    })
    await wait(30 * 1000)
    expect(maxGasPriceReached).toBeTruthy()
    expect(boostedIndex).toBe(1)
  }, 10 * 60 * 1000)
  it.skip('nonceTooLow', async () => {
    const provider = getRpcProvider('gnosis')
    expectDefined(provider)
    expectDefined(privateKey)
    const store = new MemoryStore()
    const wallet = new Wallet(privateKey, provider)
    const signer = new GasBoostSigner(wallet, store, {
      timeTilBoostMs: 5 * 1000
    })
    const recipient = await signer.getAddress()
    console.log('recipient:', recipient)
    expect(signer.getNonce()).toBe(0)
    let errMsg = ''
    const nonce = await signer.getTransactionCount('pending')
    try {
      const tx = await signer.sendTransaction({
        to: recipient,
        value: '0',
        gasPrice: '100000000', // 0.1 gwei
        nonce: nonce - 1
      })
    } catch (err) {
      errMsg = err.message
    }
    expect(errMsg).toBe('NonceTooLow')
    expect(signer.getNonce()).toBe(nonce + 1)
  }, 10 * 60 * 1000)
  it.skip('reorg test', async () => {
    const chain = 'gnosis'
    const provider = getRpcProvider(chain)
    expectDefined(provider)
    expectDefined(privateKey)
    const store = new MemoryStore()
    const wallet = new Wallet(privateKey, provider)
    const signer = new GasBoostSigner(wallet, store, {
      timeTilBoostMs: 5 * 1000,
      reorgWaitConfirmations: 2
    })
    const recipient = await signer.getAddress()
    const tx = await signer.sendTransaction({
      to: recipient,
      value: '0'
    })
    let confirmed = false
    ;(tx as GasBoostTransaction).on('confirmed', (tx: any) => {
      confirmed = true
    })
    await tx.wait()
    expect(confirmed).toBeTruthy()

    // set invalid tx hash after confirmation to simulate reorg
    const reorgedTxHash = '0x9999999999999999999999999999999999999999999999999999999999999999'
    ;(tx as GasBoostTransaction).txHash = reorgedTxHash

    // a new nonce is needed to send a rebroadcast tx but in practice
    // the same nonce would be reused
    ;(tx as GasBoostTransaction).originalTxParams.nonce = tx.nonce + 1

    let reorged = false
    ;(tx as GasBoostTransaction).on('reorg', (txHash: string) => {
      reorged = true
      expect(txHash).toBe(reorgedTxHash)
    })
    await wait(20 * 1000)
    expect(reorged).toBeTruthy()
    const receipt = await tx.wait()
    expect((tx as GasBoostTransaction).txHash).toBeTruthy()
    expect((tx as GasBoostTransaction).txHash).not.toBe(reorgedTxHash)
  }, 10 * 60 * 1000)
  it.skip('sendTransaction - kovan - uses market maxFeePerGas for boosted tx', async () => {
    const provider = getRpcProvider('ethereum')
    expectDefined(provider)
    expectDefined(privateKey)
    const store = new MemoryStore()
    const signer = new GasBoostSigner(privateKey, provider, store, {
      timeTilBoostMs: 10 * 1000,
      priorityFeePerGasCap: 1
    })
    const recipient = await signer.getAddress()
    console.log('recipient:', recipient)
    const tx = await signer.sendTransaction({
      to: recipient,
      value: '0',
      gasPrice: parseUnits('1', 9)
    })
    expect(tx.hash).toBeTruthy()
    let confirmed = false
    ;(tx as GasBoostTransaction).on('confirmed', (tx: any) => {
      confirmed = true
    })
    let boosted = false
    ;(tx as GasBoostTransaction).on('boosted', (boostedTx: any, boostIndex: number) => {
      console.log('boosted', {
        hash: boostedTx.hash,
        type: tx.type,
        gasPrice: tx.gasPrice?.toString(),
        maxFeePerGas: tx.maxFeePerGas?.toString(),
        maxPriorityFeePerGas: tx.maxPriorityFeePerGas?.toString(),
        boostIndex
      })
      boosted = true
      expect(boostedTx).toBeTruthy()
    })
    await tx.wait()
    await wait(1 * 1000)
    expect(confirmed).toBeTruthy()
    expect(boosted).toBeTruthy()
  }, 10 * 60 * 1000)
})

describe('GasBoostTransaction', () => {
  const store = new MemoryStore()
  const provider = getRpcProvider('gnosis')
  expectDefined(provider)
  expectDefined(privateKey)
  const signer = new Wallet(privateKey, provider)

  it('instance', () => {
    const gTx = new GasBoostTransaction({
      to: '0x81682250D4566B2986A2B33e23e7c52D401B7aB7',
      value: '1'
    }, signer, store)

    expect(gTx.id).toBeTruthy()
  })
  it('getMaxGasPrice', () => {
    const tx = {
      to: '0x81682250D4566B2986A2B33e23e7c52D401B7aB7',
      value: '1'
    }
    let gTx = new GasBoostTransaction(tx, signer, store)

    let maxGasPrice = gTx.getMaxGasPrice()
    let expectedMaxGasPrice = parseUnits('90', 9)
    expect(maxGasPrice).toEqual(expectedMaxGasPrice)

    const optimismProvider = getRpcProvider('optimism')
    expectDefined(optimismProvider)
    const optimismSigner = new Wallet(privateKey!, optimismProvider)

    gTx = new GasBoostTransaction(tx, optimismSigner, store)

    maxGasPrice = gTx.getMaxGasPrice()
    expectedMaxGasPrice = parseUnits('500', 9)
    expect(maxGasPrice).toEqual(expectedMaxGasPrice)
  })
})

describe.skip('GasBoostTransaction', () => {
  const store = new MemoryStore()
  const provider = getRpcProvider('polygon')
  expectDefined(provider)
  expectDefined(privateKey)
  const wallet = new Wallet(privateKey, provider)
  const signer = new GasBoostSigner(wallet)

  it('should use type 0', async () => {
    const recipient = await signer.getAddress()
    const tx = await signer.sendTransaction({
      type: 0,
      to: recipient,
      value: '0'
    })

    expect(tx).toBeTruthy()
    expect(tx.type).toBe(0)
    expect(tx.gasPrice).toBeTruthy()
  }, 10 * 60 * 1000)

  it('should use type 1', async () => {
    const recipient = await signer.getAddress()
    const tx = await signer.sendTransaction({
      to: recipient,
      value: '0'
    })

    expect(tx).toBeTruthy()
    expect(tx.type).toBe(2)
    expect(tx.gasPrice).toBeFalsy()
  }, 10 * 60 * 1000)
})<|MERGE_RESOLUTION|>--- conflicted
+++ resolved
@@ -14,12 +14,8 @@
     expectDefined(provider)
     expectDefined(privateKey)
     const store = new MemoryStore()
-<<<<<<< HEAD
     const wallet = new Wallet(privateKey, provider)
     const signer = new GasBoostSigner(wallet)
-=======
-    const signer = new GasBoostSigner(privateKey, provider)
->>>>>>> 8cdebf36
     expect(await signer.getAddress()).toBeTruthy()
   })
   it.skip('sendTransaction - gnosis', async () => {
