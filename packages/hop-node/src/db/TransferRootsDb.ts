--- conflicted
+++ resolved
@@ -5,6 +5,7 @@
 import {
   Chain,
   ChallengePeriodMs,
+  FiveMinutesMs,
   OneWeekMs,
   OruExitTimeMs,
   RelayableChains,
@@ -36,13 +37,7 @@
   confirmTxHash?: string
   destinationChainId?: number
   isNotFound?: boolean
-<<<<<<< HEAD
-  isRelayable?: boolean
-  relayBackoffIndex?: number
-  relayTxError?: TxError
-=======
   multipleWithdrawalsSettledTxHash?: string
->>>>>>> 09bd7d2e
   rootSetBlockNumber?: number
   rootSetTimestamp?: number
   rootSetTxHash?: string
@@ -535,11 +530,6 @@
         return false
       }
 
-<<<<<<< HEAD
-      // It is fine if isRelayable is undefined. We just need to ensure it is not false.
-      if (item?.isRelayable === false) {
-        return false
-=======
       // TODO: This is temp. Rm.
       const lineaRelayTime = 6 * FiveMinutesMs
       if (destinationChain === Chain.Linea) {
@@ -549,7 +539,6 @@
             return false
           }
         }
->>>>>>> 09bd7d2e
       }
 
       const isSeenOnL1 = item?.bonded ?? item?.confirmed
