--- conflicted
+++ resolved
@@ -1,20 +1,11 @@
-<<<<<<< HEAD
-import chainIdToSlug from 'src/utils/chainIdToSlug'
-import wallets from 'src/wallets'
-import { Chain } from 'src/constants'
-import { FSM } from '../fsm/FSM'
-import { Message } from './Message'
-import { TransitionDataProvider } from './transitionData/TransitionDataProvider'
-import { getFinalityTimeFromChainIdMs } from './utils'
-import { poll } from '../utils'
-=======
 import wallets from '@hop-protocol/hop-node-core/wallets'
 import type { Chain } from '@hop-protocol/hop-node-core/constants'
-import { FSMPoller } from '../fsm/FSMPoller.js'
+import { FSM } from '../fsm/FSM.js'
 import { Message } from './Message.js'
 import { chainIdToSlug } from '@hop-protocol/hop-node-core/utils'
 import { getFinalityTimeFromChainIdMs } from './utils.js'
->>>>>>> a2593666
+import { poll } from '../utils.js'
+import { TransitionDataProvider } from './transitionData/TransitionDataProvider.js'
 
 interface ISentMessage {
   messageNonce: number
@@ -66,19 +57,8 @@
   //   return messageNonce.toString() + '!!' + sourceChainId.toString()
   // }
 
-<<<<<<< HEAD
   #startPollers (): void {
     poll(this.#checkRelay, this.#pollIntervalMs)
-=======
-    // TODO: Introduce inflight timestamp for retry logic
-    // though we used this in v1 for server restart and that doesn't matter if we have a cache....
-    const inFlightTxTimestampOk = true
-
-    return (
-      !isTxInFlight &&
-      inFlightTxTimestampOk
-    )
->>>>>>> a2593666
   }
 
   #checkRelay = async (): Promise<void> => {
