--- conflicted
+++ resolved
@@ -1,13 +1,6 @@
-<<<<<<< HEAD
 import wallets from '@hop-protocol/hop-node-core/wallets'
 import type { Chain } from '@hop-protocol/hop-node-core/constants'
 import { FSM } from '../fsm/FSM.js'
-=======
-import { wallets } from '#wallets/index.js'
-import type { ChainSlug } from '@hop-protocol/sdk'
-import { getChainSlug } from '@hop-protocol/sdk'
-import { FSMPoller } from '../fsm/FSMPoller.js'
->>>>>>> 240dc88c
 import { Message } from './Message.js'
 import { getFinalityTimeFromChainIdMs } from './utils.js'
 import { poll } from '../utils.js'
@@ -47,48 +40,11 @@
   readonly #inFlightTxCache: Set<string> = new Set()
   readonly #pollIntervalMs: number = 60_000
 
-<<<<<<< HEAD
   constructor (chains: Chain[]) {
     super(
       'MessageManager',
       [MessageState.Sent, MessageState.Attested, MessageState.Relayed],
       new TransitionDataProvider(chains)
-=======
-  constructor (chains: ChainSlug[]) {
-    super('MessageManager', StateTransitionMap, chains)
-  }
-
-  // TODO: I don't love this
-  getStateCreationKey (value: IMessage): string {
-    // TODO: Use different separator. With redundant chainId, the filtering of the db is messed up
-    // TODO: Also, this level of the code shouldn't care about the key
-    const { messageNonce, sourceChainId } = value as ISentMessage
-    return messageNonce.toString() + '!!' + sourceChainId.toString()
-  }
-
-  /**
-   * Preconditions
-   */
-
-  isStateTransitionPreconditionMet(state: MessageState, key: string, value: IMessage): boolean {
-    switch (state) {
-      case MessageState.Sent:
-        return this.#isSentStateTransactionPreconditionMet(key, value as ISentMessage)
-      case MessageState.Attested:
-        return this.#isAttestedStateTransactionPreconditionMet(key,value as IAttestedMessage)
-      case MessageState.Relayed:
-        return this.#isRelayedStateTransactionPreconditionMet(key, value as IRelayedMessage)
-    }
-  }
-
-  #isSentStateTransactionPreconditionMet (key: string, value: ISentMessage): boolean {
-    const { sourceChainId, sentTimestampMs } = value
-    const chainFinalityTimeMs = getFinalityTimeFromChainIdMs(sourceChainId)
-    const finalityTimestampOk = sentTimestampMs + chainFinalityTimeMs < Date.now()
-
-    return (
-      finalityTimestampOk
->>>>>>> 240dc88c
     )
     this.#startPollers()
   }
@@ -163,21 +119,9 @@
     const chainFinalityTimeMs = getFinalityTimeFromChainIdMs(sourceChainId)
     const finalityTimestampOk = sentTimestampMs + chainFinalityTimeMs < Date.now()
 
-<<<<<<< HEAD
     return (
       finalityTimestampOk
     )
-=======
-    const chainSlug = getChainSlug(destinationChainId.toString())
-    const wallet = wallets.get(chainSlug)
-    // TODO: better err handling
-    // error={"reason":"execution reverted: Nonce already used"
-    try {
-      await Message.relayMessage(wallet, message, attestation)
-    } catch (err) {
-      console.log('Relay failed', err)
-    }
->>>>>>> 240dc88c
   }
 
   #isAttested (value: IAttestedMessage): boolean {
