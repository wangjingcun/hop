import type { Signer, providers} from 'ethers'
import { BigNumber, utils } from 'ethers'
import {
  CCTP_DOMAIN_MAP,
  getAttestationUrl,
  getHopCCTPContract,
<<<<<<< HEAD
  getHopCCTPInterface,
  getMessageTransmitterContract,
} from './utils'
import { LogWithChainId } from '../db/OnchainEventIndexerDB.js'
import type { RequiredEventFilter, RequiredFilter } from '../indexer/OnchainEventIndexer.js'
import { Chain, MinPolygonGasPrice } from '@hop-protocol/hop-node-core/constants'
import type { Network } from '@hop-protocol/hop-node-core/constants'
import { chainIdToSlug, getRpcProvider } from '@hop-protocol/hop-node-core/utils'
=======
  getMessageTransmitterContract
} from './utils.js'
import { ChainSlug, getChainSlug } from '@hop-protocol/sdk'
import type { NetworkSlug } from '@hop-protocol/sdk'
import { MIN_POLYGON_GAS_PRICE } from '#constants/index.js'
import type { RequiredEventFilter } from '../indexer/OnchainEventIndexer.js'
import { getRpcProvider } from '#utils/getRpcProvider.js'
>>>>>>> 240dc88c
import { config as globalConfig } from '#config/index.js'
import { Mutex } from 'async-mutex'
import { wait } from '#utils/wait.js'

// Temp to handle API rate limit
const mutex = new Mutex()

enum AttestationStatus {
  PendingConfirmation = 'pending_confirmation',
  Complete = 'complete'
}

interface IAttestationResponseError {
  error: string
}

interface IAttestationResponseSuccess {
  status: AttestationStatus
  attestation: string
}

type IAttestationResponse = IAttestationResponseError | IAttestationResponseSuccess

// TODO: Get from SDK
export type HopCCTPTransferSentDecoded = {
  cctpNonce: BigNumber
  chainId: number
  recipient: string
  amount: BigNumber
  bonderFee: BigNumber
}

export type HopCCTPTransferSentDecodedWithMessage = HopCCTPTransferSentDecoded & {
  message: string
}


/**
 * CCTP Message utility class. This class exposes all required chain interactions with CCTP
 * contracts while being chain agnostic and stateless.
 */

// TODO: Sigs are redundant with the filters

export class Message {
  // TODO: Do this better and get from SDK
  static HOP_CCTP_TRANSFER_SENT_SIG = '0x10bf4019e09db5876a05d237bfcc676cd84eee2c23f820284906dd7cfa70d2c4'
  static MESSAGE_SENT_EVENT_SIG = '0x8c5261668696ce22758910d05bab8f186d6eb247ceac2af2e82c7dc17669b036'
  static MESSAGE_RECEIVED_EVENT_SIG = '0x58200b4c34ae05ee816d710053fff3fb75af4395915d3d2a771b24aa10e3cc5d'

  // TODO: Get from SDK
  static getCCTPTransferSentEventFilter(chainId: number): RequiredEventFilter {
    const contract = getHopCCTPContract(chainId)
    return contract.filters.CCTPTransferSent() as RequiredEventFilter
  }

  // TODO: Get from SDK
  static getMessageSentEventFilter(chainId: number): RequiredEventFilter {
    const contract = getMessageTransmitterContract(chainId)
    return contract.filters.MessageSent() as RequiredEventFilter
  }

  // TODO: Get from SDK
  static getMessageReceivedEventFilter(chainId: number): RequiredEventFilter {
    const contract = getMessageTransmitterContract(chainId)
    return contract.filters.MessageReceived() as RequiredEventFilter
  }

  // TODO: better name, not just "event"
  static decodeMessageFromEvent (encodedMessage: string): string {
    const decoded = utils.defaultAbiCoder.decode(['bytes'], encodedMessage)
    return decoded[0]
  }

  static getMessageHashFromMessage (message: string): string {
    return utils.keccak256(message)
  }

  // TODO: Get from SDK
  static convertDomainToChainId (domainId: BigNumber): BigNumber {
    const domainMap = CCTP_DOMAIN_MAP[globalConfig.network as NetworkSlug]
    if (!domainMap) {
      throw new Error('Domain map not found')
    }

    return BigNumber.from(domainMap[Number(domainId)])
  }

  static async relayMessage (signer: Signer, message: string, attestation: string): Promise<providers.TransactionReceipt> {
    const chainId = await signer.getChainId()
    // Remove this in favor of the contract instance from the SDK when available
    const MessageTransmitterContract = getMessageTransmitterContract(chainId)
    // TODO: Config overrides
    const txOverrides = await Message.getTxOverrides(chainId)
    return MessageTransmitterContract.connect(signer).receiveMessage(message, attestation, txOverrides)
  }

  /**
   * Example API responses:
   * {"error":"Message hash not found"}
   * {"attestation":"PENDING","status":"pending_confirmations"}
   * {"attestation":"0x123...","status":"complete"}
   */
  static async fetchAttestation (messageHash: string): Promise<string> {
    return await mutex.runExclusive(async () => {
      const url = getAttestationUrl(messageHash)
      console.log('temp000', messageHash)
      const res = await fetch(url)
      console.log('temp111', messageHash, res)
      if (res.status === 429) {
        // Temp to handle API rate limit
        await wait(2_000)
      }
      const json: IAttestationResponse = await res.json()
      console.log('temp222', messageHash, json)

      if (!json) {
        throw new Error('Message hash not found')
      }

      console.log('temp333', messageHash)
      if ('error' in json) {
        throw new Error(json.error)
      }

      console.log('temp444', messageHash)
      if (json.status !== 'complete') {
        throw new Error(`Attestation not complete: ${JSON.stringify(json)} (messageHash: ${messageHash})`)
      }

      console.log('temp555', messageHash, json)
      return json.attestation
    })
  }

  // TODO: rm for config
  static async getTxOverrides (chainId: number): Promise<any>{
<<<<<<< HEAD
    const provider = getRpcProvider(chainId)
=======
    const chainSlug = getChainSlug(chainId.toString())
    const provider = getRpcProvider(chainSlug)
>>>>>>> 240dc88c
    const txOptions: any = {}

    // Not all Polygon nodes follow recommended 30 Gwei gasPrice
    // https://forum.matic.network/t/recommended-min-gas-price-setting/2531
<<<<<<< HEAD
    const chainSlug = chainIdToSlug(chainId)
    if (chainSlug === Chain.Polygon) {
=======
    if (chainSlug === ChainSlug.Polygon) {
>>>>>>> 240dc88c
      txOptions.gasPrice = await provider.getGasPrice()

      const minGasPrice = BigNumber.from(MIN_POLYGON_GAS_PRICE).mul(2)
      const gasPriceBn = BigNumber.from(txOptions.gasPrice)
      if (gasPriceBn.lt(minGasPrice)) {
        txOptions.gasPrice = minGasPrice
      }
    }

    return txOptions
  }

  // Returns the CCTP message as well as the Hop-specific data
  static async parseHopCCTPTransferSentLog (log: LogWithChainId): Promise<HopCCTPTransferSentDecodedWithMessage> {
    const iface = getHopCCTPInterface()
    const parsed =iface.parseLog(log)

    const {
      cctpNonce,
      chainId,
      recipient,
      amount,
      bonderFee
    } = parsed.args

    const messages = await Message.getCCTPMessagesByTxHash(chainId, log.transactionHash)
    const message = Message.getMatchingMessageFromMessages(messages, cctpNonce, recipient)

    return {
      cctpNonce,
      chainId: Number(chainId),
      recipient,
      amount,
      bonderFee,
      message
    }
  }

  // TODO: This shouldn't be public, but everything else is static...
  static async getCCTPMessagesByTxHash (chainId: number, txHash: string): Promise<string[]> {
    const provider = getRpcProvider(chainId)
    const txReceipt = await provider.getTransactionReceipt(txHash)
    const blockNumber = txReceipt.blockNumber

    const eventFilter = Message.getMessageSentEventFilter(chainId)
    const filter: RequiredFilter = {
      ...eventFilter,
      fromBlock: blockNumber,
      toBlock: blockNumber
    }
    const logs = await provider.getLogs(filter)
    if (logs.length === 0) {
      throw new Error('No logs found')
    }

    const messages: string[] = []
    for (const log of logs) {
      if (log.transactionHash === txHash) {
        messages.push(Message.decodeMessageFromEvent(log.data))
      }
    }

    if (messages.length === 0) {
      throw new Error('No messages found')
    }

    return messages
  }

  // TODO: Not static
  // Find the correct message if there are multiple messages in a tx hash. This does not work if there
  // are multiple messages with the same recipient and a matching hex nonce in the string, which should be rare.
  static getMatchingMessageFromMessages (
    messages: string[],
    cctpNonce: BigNumber,
    recipient: string
  ): string {
    const recipientHex = recipient.substring(2)
    const cctpNonceHex = cctpNonce.toHexString().substring(2)

    for (const message of messages) {
      if (
        message.includes(cctpNonceHex) &&
        message.includes(recipientHex)
      ) {
        return message
      }
    }
    throw new Error('No matching message found')
  }
}<|MERGE_RESOLUTION|>--- conflicted
+++ resolved
@@ -4,7 +4,6 @@
   CCTP_DOMAIN_MAP,
   getAttestationUrl,
   getHopCCTPContract,
-<<<<<<< HEAD
   getHopCCTPInterface,
   getMessageTransmitterContract,
 } from './utils'
@@ -13,15 +12,6 @@
 import { Chain, MinPolygonGasPrice } from '@hop-protocol/hop-node-core/constants'
 import type { Network } from '@hop-protocol/hop-node-core/constants'
 import { chainIdToSlug, getRpcProvider } from '@hop-protocol/hop-node-core/utils'
-=======
-  getMessageTransmitterContract
-} from './utils.js'
-import { ChainSlug, getChainSlug } from '@hop-protocol/sdk'
-import type { NetworkSlug } from '@hop-protocol/sdk'
-import { MIN_POLYGON_GAS_PRICE } from '#constants/index.js'
-import type { RequiredEventFilter } from '../indexer/OnchainEventIndexer.js'
-import { getRpcProvider } from '#utils/getRpcProvider.js'
->>>>>>> 240dc88c
 import { config as globalConfig } from '#config/index.js'
 import { Mutex } from 'async-mutex'
 import { wait } from '#utils/wait.js'
@@ -159,22 +149,13 @@
 
   // TODO: rm for config
   static async getTxOverrides (chainId: number): Promise<any>{
-<<<<<<< HEAD
     const provider = getRpcProvider(chainId)
-=======
-    const chainSlug = getChainSlug(chainId.toString())
-    const provider = getRpcProvider(chainSlug)
->>>>>>> 240dc88c
     const txOptions: any = {}
 
     // Not all Polygon nodes follow recommended 30 Gwei gasPrice
     // https://forum.matic.network/t/recommended-min-gas-price-setting/2531
-<<<<<<< HEAD
     const chainSlug = chainIdToSlug(chainId)
     if (chainSlug === Chain.Polygon) {
-=======
-    if (chainSlug === ChainSlug.Polygon) {
->>>>>>> 240dc88c
       txOptions.gasPrice = await provider.getGasPrice()
 
       const minGasPrice = BigNumber.from(MIN_POLYGON_GAS_PRICE).mul(2)
