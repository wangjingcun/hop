--- conflicted
+++ resolved
@@ -4,25 +4,15 @@
   CCTP_DOMAIN_MAP,
   getAttestationUrl,
   getHopCCTPContract,
-<<<<<<< HEAD
   getHopCCTPInterface,
   getMessageTransmitterContract,
 } from './utils'
-import { Chain, MinPolygonGasPrice, Network } from 'src/constants'
-import { RequiredEventFilter, RequiredFilter } from '../indexer/OnchainEventIndexer'
-import { Signer } from 'ethers'
-import { config as globalConfig } from 'src/config'
-import { getRpcProvider } from 'src/utils/getRpcProvider'
-import { LogWithChainId } from '../db/OnchainEventIndexerDB'
-=======
-  getMessageTransmitterContract
-} from './utils.js'
+import { LogWithChainId } from '../db/OnchainEventIndexerDB.js'
+import type { RequiredEventFilter, RequiredFilter } from '../indexer/OnchainEventIndexer.js'
+import { Chain, MinPolygonGasPrice } from '@hop-protocol/hop-node-core/constants'
 import type { Network } from '@hop-protocol/hop-node-core/constants'
-import { Chain, MinPolygonGasPrice } from '@hop-protocol/hop-node-core/constants'
-import type { RequiredEventFilter } from '../indexer/OnchainEventIndexer.js'
 import { chainIdToSlug, getRpcProvider } from '@hop-protocol/hop-node-core/utils'
 import { config as globalConfig } from '#config/index.js'
->>>>>>> a2593666
 
 enum AttestationStatus {
   PendingConfirmation = 'pending_confirmation',
