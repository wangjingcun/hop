--- conflicted
+++ resolved
@@ -1,11 +1,6 @@
-<<<<<<< HEAD
 import { Chain, Network } from '@hop-protocol/hop-node-core/constants'
 import { Contract, utils } from 'ethers'
 import { chainIdToSlug } from '@hop-protocol/hop-node-core/utils'
-=======
-import { ChainSlug, NetworkSlug, getChainSlug } from '@hop-protocol/sdk'
-import { Contract } from 'ethers'
->>>>>>> 240dc88c
 import { config as globalConfig } from '#config/index.js'
 
 export function getAttestationUrl (messageHash: string): string {
@@ -89,17 +84,8 @@
 
 // Remove all this in favor of the contract instance from the SDK when available
 export function getMessageTransmitterContract (chainId: number): Contract {
-<<<<<<< HEAD
   const iface = getCCTPMessageTransmitterContractInterface()
   const chainSlug = chainIdToSlug(chainId)
-=======
-  const abi: string[] = [
-    'function receiveMessage(bytes message, bytes attestation)',
-    'event MessageReceived(address indexed caller, uint32 sourceDomain, uint64 indexed nonce, bytes32 sender, bytes messageBody)',
-    'event MessageSent(bytes message)'
-  ]
-  const chainSlug = getChainSlug(chainId.toString())
->>>>>>> 240dc88c
   return new Contract(
     MessageTransmitterAddresses[globalConfig.network][chainSlug]!,
     iface
@@ -108,15 +94,8 @@
 
 // Remove all this in favor of the contract instance from the SDK when available
 export function getHopCCTPContract (chainId: number): Contract {
-<<<<<<< HEAD
   const iface = getHopCCTPInterface()
   const chainSlug = chainIdToSlug(chainId)
-=======
-  const abi: string[] = [
-    'event CCTPTransferSent(uint64 indexed cctpNonce,uint256 indexed chainId,address indexed recipient,uint256 amount,uint256 bonderFee)'
-  ]
-  const chainSlug = getChainSlug(chainId.toString())
->>>>>>> 240dc88c
   return new Contract(
     HopCCTPAddresses[globalConfig.network][chainSlug]!,
     iface
