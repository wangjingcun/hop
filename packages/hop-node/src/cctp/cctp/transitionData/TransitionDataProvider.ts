import { APIEventStore } from './ApiEventStore.js'
<<<<<<< HEAD
import type { Chain } from '@hop-protocol/hop-node-core/constants'
import { EventEmitter } from 'node:events'
=======
import { BigNumber } from 'ethers'
import type { ChainSlug } from '@hop-protocol/sdk'
import { getChainSlug } from '@hop-protocol/sdk'
>>>>>>> 240dc88c
import type {
  IAPIEventStoreRes,
  IDataStore,
  IGetStoreDataRes,
  IOnchainEventStoreRes,
  ITransitionDataProvider
} from './types.js'
import type { LogWithChainId } from '#cctp/db/OnchainEventIndexerDB.js'
import { MessageState } from '../MessageManager.js'
import { Message } from '../Message.js'
import { OnchainEventStore } from './OnchainEventStore.js'
<<<<<<< HEAD
=======
import type { RequiredFilter } from '../../indexer/OnchainEventIndexer.js'
>>>>>>> 240dc88c
import { getTimestampFromBlockNumberMs } from './utils.js'
import { getRpcProvider } from '#utils/getRpcProvider.js'

export enum Event {
  Initialization = 'initialization'
}

export class TransitionDataProvider<T, U> extends EventEmitter implements ITransitionDataProvider<T, U> {
  readonly #transitionStores: Record<T, IDataStore>
  readonly #eventEmitter: EventEmitter = new EventEmitter()

<<<<<<< HEAD
  constructor (chains: Chain[]) {
    super()
=======
  constructor (chains: ChainSlug[]) {
>>>>>>> 240dc88c
    const onchainEventSourceIndexer = new OnchainEventStore(chains)
    const apiFetchEventSourceIndexer = new APIEventStore()

    this.#transitionStores = {
      // [this.#initializationState]: onchainEventSourceIndexer,
      [MessageState.Sent]: onchainEventSourceIndexer,
      [MessageState.Attested]: apiFetchEventSourceIndexer,
      [MessageState.Relayed]: onchainEventSourceIndexer
    } as Record<T, IDataStore>

    this.#init()
  }

  /////////////// Event

  #init (): void {
    this.#eventEmitter.on('write', (items: any) => this.#eventEmitter.emit('lolg', items))
  }

  async *getSyncItems (syncMarker: string): AsyncIterable<[string, U]> {
    // TODO: State var
    const initializationEvent = Message.HOP_CCTP_TRANSFER_SENT_SIG
    // TODO: Not arbitrary
    const oneDayMs = 86_400_000
    const end = Date.now()
    const start = end - oneDayMs
    const filter = {
      gte: `${initializationEvent}!${start}`,
      lt: `${initializationEvent}!${end}~`
    }
    // TODO: Limit in filter? or does generator handle that
    const store: any = this.#transitionStores[initialState]
    const initialEventSig = Message.HOP_CCTP_TRANSFER_SENT_SIG
    for await (const log of store.getAllLogsForTopic(initialEventSig)) {
      const parsedLog: any = await this.#parseInitializationLog(log)
      const key = Message.getMessageHashFromMessage(parsedLog.message)
      // TODO: 
      yield [key, parsedLog]
    }
  }

  async *getAllItems (): AsyncIterable<[string, U]> {
    // TODO: Limit in filter? or does generator handle that
    const store: any = this.#transitionStores[initialState]
    const initialEventSig = Message.HOP_CCTP_TRANSFER_SENT_SIG
    for await (const log of store.getAllLogsForTopic(initialEventSig)) {
      const parsedLog: any = await this.#parseInitializationLog(log)
      const key = Message.getMessageHashFromMessage(parsedLog.message)
      // TODO: 
      yield [key, parsedLog]
    }
  }


  /////////////////////////////////////
  /**
   * Public Interface
   */

  async *getUninitializedItems(): AsyncIterable<U> {
    // TODO: Should know the initial state
    const store: any = this.#transitionStores[initialState]
    const initialEventSig = Message.HOP_CCTP_TRANSFER_SENT_SIG

    for await (const log of store.getAllLogsForTopic(initialEventSig)) {
      yield await this.#parseInitializationLog(log)
    }
  }

  // TODO: Value and resp are different U
  async getItem(state: T, value: U): Promise<U | undefined> {
    const transitionKey = this.#getTransitionDataKey(state, value)
    const eventData: IGetStoreDataRes | undefined = await this.#transitionStores[state].getData(transitionKey)
    if (!eventData) return

    return this.#parseEventData(state, eventData)
  }

  /**
   * Initialization
   */

  async #parseInitializationLog (transferSentLog: LogWithChainId): Promise<U> {
    const { transactionHash, chainId, blockNumber } = transferSentLog
    const timestampMs = await getTimestampFromBlockNumberMs(chainId, blockNumber)
    const {
      message,
      cctpNonce,
      chainId: destinationChainId
    } = await Message.parseHopCCTPTransferSentLog(transferSentLog)

    return {
      message,
      messageNonce: cctpNonce,
      sourceChainId: chainId,
      destinationChainId,
      sentTxHash: transactionHash,
      sentTimestampMs: timestampMs
    } as U
  }

  /**
   * State transition
   */

  #getTransitionDataKey (state: T, value: U): string {
    if (MessageState.Sent === state) {
      throw new Error('No transition data key for initial state')
    } else if (MessageState.Attested === state) {
      return Message.getMessageHashFromMessage(value.message)
    } else if (MessageState.Relayed === state) {
      return key
    }
    throw new Error('Invalid state')
  }


  async #parseEventData (state: T, data: IGetStoreDataRes): Promise<U> {
    if (MessageState.Sent === state) {
      // TODO
      const res = data as IAPIEventStoreRes
      return this.#parseApiEventData(res)
    } else if (MessageState.Attested === state) {
      const res = data as IOnchainEventStoreRes
      return this.#parseOnchainEventData(state, res)
    } else if (MessageState. Relayed === state) {
      // TODO
    }
    throw new Error('Invalid state')
  }

  async #parseOnchainEventData (state: T, log: IOnchainEventStoreRes): Promise<U> {
    const logState = this.#getLogState(log.topics[0])
    if (!logState) {
     throw new Error('Invalid log')
    }
    return this.#parseLogForState(logState, log)
  }

  #getLogState(eventSig: string): MessageState | undefined {
    if (eventSig === Message.MESSAGE_RECEIVED_EVENT_SIG) {
      return MessageState.Relayed
    }
  }

  async #parseLogForState (state: MessageState, log: LogWithChainId): Promise<U> {
    switch (state) {
      case MessageState.Relayed:
        return this.#parseRelayedLog(log)
    }
    throw new Error('Invalid state')
  }

  async #parseRelayedLog (log: LogWithChainId): Promise<U> {
    const { transactionHash, chainId, blockNumber } = log
    const timestampMs = await getTimestampFromBlockNumberMs(chainId, blockNumber)
    return {
      relayTransactionHash: transactionHash,
      relayTimestampMs: timestampMs
    } as U
  }

  #parseApiEventData (attestation: IAPIEventStoreRes): U {
    return {
      attestation
    } as U
  }
<<<<<<< HEAD
=======

  /**
   * Creation
   */

  // TODO: Clean this up or get rid of it
  async *getCreationData(): AsyncIterable<U> {
    const store: any = this.#stores[MessageState.Sent as T]
    for await (const log of store.getAllLogsForTopic(Message.HOP_CCTP_TRANSFER_SENT_SIG)) {
      const parsedLog = await this.#parseCreationLogs(log)
      yield parsedLog
    }
  }

  async #parseCreationLogs (log: LogWithChainId): Promise<U> {
    const { transactionHash, chainId, blockNumber, topics } = log
    const messageNonce = Number(BigNumber.from(topics[1]))
    const destinationChainIdBN = BigNumber.from(topics[2])
    const timestampMs = await getTimestampFromBlockNumberMs(chainId, blockNumber)
    const message = await this.#getMessageFromHopCCTPTransferLog(log, messageNonce)

    return {
      message,
      messageNonce,
      sourceChainId: chainId,
      destinationChainId: destinationChainIdBN.toNumber(),
      sentTxHash: transactionHash,
      sentTimestampMs: timestampMs
    } as U
  }

  // TODO: Move this to Message
  // TODO: Do the same with CLI command
  // TODO: Better name than log -- specify which event log
  async #getMessageFromHopCCTPTransferLog (log: LogWithChainId, nonce: number): Promise<string> {
    const { chainId, blockNumber } = log

    const chain = getChainSlug(chainId.toString())
    const provider = getRpcProvider(chain)
    const eventFilter = Message.getMessageSentEventFilter(chainId)
    const filter: RequiredFilter = {
      ...eventFilter,
      fromBlock: blockNumber,
      toBlock: blockNumber
    }
    const onchainLogs = await provider.getLogs(filter)
    if (onchainLogs.length === 0) {
      throw new Error('No logs found')
    }

    // If there are multiple transfers in a block, find the correct one
    // TODO: This will not work for multiple transfers in the same tx. Handle that case if it comes up.
    for (const onchainLog of onchainLogs) {
      if (onchainLog.transactionHash === log.transactionHash) {
        return Message.decodeMessageFromEvent(onchainLog.data)
      }
    }

    throw new Error(`No message found in logs for nonce ${nonce} on chain ${chainId}`)
  }
>>>>>>> 240dc88c
}<|MERGE_RESOLUTION|>--- conflicted
+++ resolved
@@ -1,12 +1,6 @@
 import { APIEventStore } from './ApiEventStore.js'
-<<<<<<< HEAD
 import type { Chain } from '@hop-protocol/hop-node-core/constants'
 import { EventEmitter } from 'node:events'
-=======
-import { BigNumber } from 'ethers'
-import type { ChainSlug } from '@hop-protocol/sdk'
-import { getChainSlug } from '@hop-protocol/sdk'
->>>>>>> 240dc88c
 import type {
   IAPIEventStoreRes,
   IDataStore,
@@ -18,10 +12,6 @@
 import { MessageState } from '../MessageManager.js'
 import { Message } from '../Message.js'
 import { OnchainEventStore } from './OnchainEventStore.js'
-<<<<<<< HEAD
-=======
-import type { RequiredFilter } from '../../indexer/OnchainEventIndexer.js'
->>>>>>> 240dc88c
 import { getTimestampFromBlockNumberMs } from './utils.js'
 import { getRpcProvider } from '#utils/getRpcProvider.js'
 
@@ -33,12 +23,8 @@
   readonly #transitionStores: Record<T, IDataStore>
   readonly #eventEmitter: EventEmitter = new EventEmitter()
 
-<<<<<<< HEAD
   constructor (chains: Chain[]) {
     super()
-=======
-  constructor (chains: ChainSlug[]) {
->>>>>>> 240dc88c
     const onchainEventSourceIndexer = new OnchainEventStore(chains)
     const apiFetchEventSourceIndexer = new APIEventStore()
 
@@ -206,67 +192,4 @@
       attestation
     } as U
   }
-<<<<<<< HEAD
-=======
-
-  /**
-   * Creation
-   */
-
-  // TODO: Clean this up or get rid of it
-  async *getCreationData(): AsyncIterable<U> {
-    const store: any = this.#stores[MessageState.Sent as T]
-    for await (const log of store.getAllLogsForTopic(Message.HOP_CCTP_TRANSFER_SENT_SIG)) {
-      const parsedLog = await this.#parseCreationLogs(log)
-      yield parsedLog
-    }
-  }
-
-  async #parseCreationLogs (log: LogWithChainId): Promise<U> {
-    const { transactionHash, chainId, blockNumber, topics } = log
-    const messageNonce = Number(BigNumber.from(topics[1]))
-    const destinationChainIdBN = BigNumber.from(topics[2])
-    const timestampMs = await getTimestampFromBlockNumberMs(chainId, blockNumber)
-    const message = await this.#getMessageFromHopCCTPTransferLog(log, messageNonce)
-
-    return {
-      message,
-      messageNonce,
-      sourceChainId: chainId,
-      destinationChainId: destinationChainIdBN.toNumber(),
-      sentTxHash: transactionHash,
-      sentTimestampMs: timestampMs
-    } as U
-  }
-
-  // TODO: Move this to Message
-  // TODO: Do the same with CLI command
-  // TODO: Better name than log -- specify which event log
-  async #getMessageFromHopCCTPTransferLog (log: LogWithChainId, nonce: number): Promise<string> {
-    const { chainId, blockNumber } = log
-
-    const chain = getChainSlug(chainId.toString())
-    const provider = getRpcProvider(chain)
-    const eventFilter = Message.getMessageSentEventFilter(chainId)
-    const filter: RequiredFilter = {
-      ...eventFilter,
-      fromBlock: blockNumber,
-      toBlock: blockNumber
-    }
-    const onchainLogs = await provider.getLogs(filter)
-    if (onchainLogs.length === 0) {
-      throw new Error('No logs found')
-    }
-
-    // If there are multiple transfers in a block, find the correct one
-    // TODO: This will not work for multiple transfers in the same tx. Handle that case if it comes up.
-    for (const onchainLog of onchainLogs) {
-      if (onchainLog.transactionHash === log.transactionHash) {
-        return Message.decodeMessageFromEvent(onchainLog.data)
-      }
-    }
-
-    throw new Error(`No message found in logs for nonce ${nonce} on chain ${chainId}`)
-  }
->>>>>>> 240dc88c
 }