<<<<<<< HEAD
import { APIEventStore } from './ApiEventStore'
import { Chain } from 'src/constants'
import { EventEmitter } from 'node:events'
import { IAPIEventStoreRes, IDataStore, IGetStoreDataRes, IOnchainEventStoreRes, ITransitionDataProvider } from './types'
import { type LogWithChainId } from 'src/cctp/db/OnchainEventIndexerDB'
import { Message } from '../Message'
import { MessageState } from '../MessageManager'
import { OnchainEventStore } from './OnchainEventStore'
import { getTimestampFromBlockNumberMs } from './utils'
=======
import { APIEventStore } from './ApiEventStore.js'
import { BigNumber } from 'ethers'
import type { Chain } from '@hop-protocol/hop-node-core/constants'
import type {
  IAPIEventStoreRes,
  IDataStore,
  IGetStoreDataRes,
  IOnchainEventStoreRes,
  ITransitionDataProvider
} from './types.js'
import { type IMessage, MessageState } from '../MessageManager.js'
import type { LogWithChainId } from '#cctp/db/OnchainEventIndexerDB.js'
import { Message } from '../Message.js'
import { OnchainEventStore } from './OnchainEventStore.js'
import type { RequiredFilter } from '../../indexer/OnchainEventIndexer.js'
import { chainIdToSlug, getRpcProvider } from '@hop-protocol/hop-node-core/utils'
import { getTimestampFromBlockNumberMs } from './utils.js'
>>>>>>> a2593666

export enum Event {
  Initialization = 'initialization'
}

export class TransitionDataProvider<T, U> extends EventEmitter implements ITransitionDataProvider<T, U> {
  readonly #transitionStores: Record<T, IDataStore>
  readonly #eventEmitter: EventEmitter = new EventEmitter()

  constructor (chains: Chain[]) {
    super()
    const onchainEventSourceIndexer = new OnchainEventStore(chains)
    const apiFetchEventSourceIndexer = new APIEventStore()

    this.#transitionStores = {
      // [this.#initializationState]: onchainEventSourceIndexer,
      [MessageState.Sent]: onchainEventSourceIndexer,
      [MessageState.Attested]: apiFetchEventSourceIndexer,
      [MessageState.Relayed]: onchainEventSourceIndexer
    } as Record<T, IDataStore>

    this.#init()
  }

  /////////////// Event

  #init (): void {
    this.#eventEmitter.on('write', (items: any) => this.#eventEmitter.emit('lolg', items))
  }

  async *getSyncItems (syncMarker: string): AsyncIterable<[string, U]> {
    // TODO: State var
    const initializationEvent = Message.HOP_CCTP_TRANSFER_SENT_SIG
    // TODO: Not arbitrary
    const oneDayMs = 86_400_000
    const end = Date.now()
    const start = end - oneDayMs
    const filter = {
      gte: `${initializationEvent}!${start}`,
      lt: `${initializationEvent}!${end}~`
    }
    // TODO: Limit in filter? or does generator handle that
    const store: any = this.#transitionStores[initialState]
    const initialEventSig = Message.HOP_CCTP_TRANSFER_SENT_SIG
    for await (const log of store.getAllLogsForTopic(initialEventSig)) {
      const parsedLog: any = await this.#parseInitializationLog(log)
      const key = Message.getMessageHashFromMessage(parsedLog.message)
      // TODO: 
      yield [key, parsedLog]
    }
  }

  async *getAllItems (): AsyncIterable<[string, U]> {
    // TODO: Limit in filter? or does generator handle that
    const store: any = this.#transitionStores[initialState]
    const initialEventSig = Message.HOP_CCTP_TRANSFER_SENT_SIG
    for await (const log of store.getAllLogsForTopic(initialEventSig)) {
      const parsedLog: any = await this.#parseInitializationLog(log)
      const key = Message.getMessageHashFromMessage(parsedLog.message)
      // TODO: 
      yield [key, parsedLog]
    }
  }


  /////////////////////////////////////
  /**
   * Public Interface
   */

  async *getUninitializedItems(): AsyncIterable<U> {
    // TODO: Should know the initial state
    const store: any = this.#transitionStores[initialState]
    const initialEventSig = Message.HOP_CCTP_TRANSFER_SENT_SIG

    for await (const log of store.getAllLogsForTopic(initialEventSig)) {
      yield await this.#parseInitializationLog(log)
    }
  }

  // TODO: Value and resp are different U
  async getItem(state: T, value: U): Promise<U | undefined> {
    const transitionKey = this.#getTransitionDataKey(state, value)
    const eventData: IGetStoreDataRes | undefined = await this.#transitionStores[state].getData(transitionKey)
    if (!eventData) return

    return this.#parseEventData(state, eventData)
  }

  /**
   * Initialization
   */

  async #parseInitializationLog (transferSentLog: LogWithChainId): Promise<U> {
    const { transactionHash, chainId, blockNumber } = transferSentLog
    const timestampMs = await getTimestampFromBlockNumberMs(chainId, blockNumber)
    const {
      message,
      cctpNonce,
      chainId: destinationChainId
    } = await Message.parseHopCCTPTransferSentLog(transferSentLog)

    return {
      message,
      messageNonce: cctpNonce,
      sourceChainId: chainId,
      destinationChainId,
      sentTxHash: transactionHash,
      sentTimestampMs: timestampMs
    } as U
  }

  /**
   * State transition
   */

  #getTransitionDataKey (state: T, value: U): string {
    if (MessageState.Sent === state) {
      throw new Error('No transition data key for initial state')
    } else if (MessageState.Attested === state) {
      return Message.getMessageHashFromMessage(value.message)
    } else if (MessageState.Relayed === state) {
      return key
    }
    throw new Error('Invalid state')
  }


  async #parseEventData (state: T, data: IGetStoreDataRes): Promise<U> {
    if (MessageState.Sent === state) {
      // TODO
      const res = data as IAPIEventStoreRes
      return this.#parseApiEventData(res)
    } else if (MessageState.Attested === state) {
      const res = data as IOnchainEventStoreRes
      return this.#parseOnchainEventData(state, res)
    } else if (MessageState. Relayed === state) {
      // TODO
    }
    throw new Error('Invalid state')
  }

  async #parseOnchainEventData (state: T, log: IOnchainEventStoreRes): Promise<U> {
    const logState = this.#getLogState(log.topics[0])
    if (!logState) {
     throw new Error('Invalid log')
    }
    return this.#parseLogForState(logState, log)
  }

  #getLogState(eventSig: string): MessageState | undefined {
    if (eventSig === Message.MESSAGE_RECEIVED_EVENT_SIG) {
      return MessageState.Relayed
    }
  }

  async #parseLogForState (state: MessageState, log: LogWithChainId): Promise<U> {
    switch (state) {
      case MessageState.Relayed:
        return this.#parseRelayedLog(log)
    }
    throw new Error('Invalid state')
  }

  async #parseRelayedLog (log: LogWithChainId): Promise<U> {
    const { transactionHash, chainId, blockNumber } = log
    const timestampMs = await getTimestampFromBlockNumberMs(chainId, blockNumber)
    return {
      relayTransactionHash: transactionHash,
      relayTimestampMs: timestampMs
    } as U
  }

  #parseApiEventData (attestation: IAPIEventStoreRes): U {
    return {
      attestation
    } as U
  }
}<|MERGE_RESOLUTION|>--- conflicted
+++ resolved
@@ -1,17 +1,6 @@
-<<<<<<< HEAD
-import { APIEventStore } from './ApiEventStore'
-import { Chain } from 'src/constants'
+import { APIEventStore } from './ApiEventStore.js'
+import type { Chain } from '@hop-protocol/hop-node-core/constants'
 import { EventEmitter } from 'node:events'
-import { IAPIEventStoreRes, IDataStore, IGetStoreDataRes, IOnchainEventStoreRes, ITransitionDataProvider } from './types'
-import { type LogWithChainId } from 'src/cctp/db/OnchainEventIndexerDB'
-import { Message } from '../Message'
-import { MessageState } from '../MessageManager'
-import { OnchainEventStore } from './OnchainEventStore'
-import { getTimestampFromBlockNumberMs } from './utils'
-=======
-import { APIEventStore } from './ApiEventStore.js'
-import { BigNumber } from 'ethers'
-import type { Chain } from '@hop-protocol/hop-node-core/constants'
 import type {
   IAPIEventStoreRes,
   IDataStore,
@@ -19,14 +8,11 @@
   IOnchainEventStoreRes,
   ITransitionDataProvider
 } from './types.js'
-import { type IMessage, MessageState } from '../MessageManager.js'
 import type { LogWithChainId } from '#cctp/db/OnchainEventIndexerDB.js'
+import { MessageState } from '../MessageManager.js'
 import { Message } from '../Message.js'
 import { OnchainEventStore } from './OnchainEventStore.js'
-import type { RequiredFilter } from '../../indexer/OnchainEventIndexer.js'
-import { chainIdToSlug, getRpcProvider } from '@hop-protocol/hop-node-core/utils'
 import { getTimestampFromBlockNumberMs } from './utils.js'
->>>>>>> a2593666
 
 export enum Event {
   Initialization = 'initialization'
