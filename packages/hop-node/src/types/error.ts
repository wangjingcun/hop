--- conflicted
+++ resolved
@@ -2,8 +2,4 @@
 export class RelayerFeeTooLowError extends Error {}
 export class BonderTooEarlyError extends Error {}
 export class UnfinalizedTransferBondError extends Error {}
-<<<<<<< HEAD
-const cacheBuster = 6
-=======
-const cacheBuster = 5
->>>>>>> b855183c
+const cacheBuster = 7