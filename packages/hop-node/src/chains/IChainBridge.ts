import { Chain } from 'src/constants'
import { IFinalityService } from './Services/FinalityService'
import { IInclusionService } from './Services/InclusionService'
import { IMessageService } from './Services/MessageService'

<<<<<<< HEAD
export type MessageService = new (chainSlug: Chain) => IMessageService
export type InclusionService = new (chainSlug: Chain) => IInclusionService
export type FinalityService = new (chainSlug: Chain, inclusionService?: IInclusionService) => IFinalityService

export interface IChainBridge extends IMessageService, IInclusionService, IFinalityService {}
=======
export enum FinalityBlockTag {
  Safe = 'safe',
  Finalized = 'finalized'
}
export type RelayL1ToL2MessageOpts = {
  messageIndex?: number
}

export interface IChainBridge extends IAbstractChainBridge {
  // Relay
  relayL1ToL2Message?(l1TxHash: string, opts?: RelayL1ToL2MessageOpts): Promise<providers.TransactionResponse>
  relayL2ToL1Message (l2TxHash: string): Promise<providers.TransactionResponse>

  // Inclusion
  getL1InclusionTx?(l2TxHash: string): Promise<providers.TransactionReceipt | undefined>
  getL2InclusionTx?(l1TxHash: string): Promise<providers.TransactionReceipt | undefined>

  // Finality
  getCustomBlockNumber?(blockTag: FinalityBlockTag): Promise<number | undefined>
}
>>>>>>> c1963544
<|MERGE_RESOLUTION|>--- conflicted
+++ resolved
@@ -3,31 +3,13 @@
 import { IInclusionService } from './Services/InclusionService'
 import { IMessageService } from './Services/MessageService'
 
-<<<<<<< HEAD
+export enum FinalityBlockTag {
+  Safe = 'safe',
+  Finalized = 'finalized'
+}
+
 export type MessageService = new (chainSlug: Chain) => IMessageService
 export type InclusionService = new (chainSlug: Chain) => IInclusionService
 export type FinalityService = new (chainSlug: Chain, inclusionService?: IInclusionService) => IFinalityService
 
-export interface IChainBridge extends IMessageService, IInclusionService, IFinalityService {}
-=======
-export enum FinalityBlockTag {
-  Safe = 'safe',
-  Finalized = 'finalized'
-}
-export type RelayL1ToL2MessageOpts = {
-  messageIndex?: number
-}
-
-export interface IChainBridge extends IAbstractChainBridge {
-  // Relay
-  relayL1ToL2Message?(l1TxHash: string, opts?: RelayL1ToL2MessageOpts): Promise<providers.TransactionResponse>
-  relayL2ToL1Message (l2TxHash: string): Promise<providers.TransactionResponse>
-
-  // Inclusion
-  getL1InclusionTx?(l2TxHash: string): Promise<providers.TransactionReceipt | undefined>
-  getL2InclusionTx?(l1TxHash: string): Promise<providers.TransactionReceipt | undefined>
-
-  // Finality
-  getCustomBlockNumber?(blockTag: FinalityBlockTag): Promise<number | undefined>
-}
->>>>>>> c1963544
+export interface IChainBridge extends IMessageService, IInclusionService, IFinalityService {}