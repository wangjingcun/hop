--- conflicted
+++ resolved
@@ -111,12 +111,6 @@
       }
       await wait(100)
     }
-<<<<<<< HEAD
-
-    await wait(100)
-    return this.tilReady()
-=======
->>>>>>> 3aabd426
   }
 
   private async setLatestNonce () {
