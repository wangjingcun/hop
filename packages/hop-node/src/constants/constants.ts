import { chains } from '@hop-protocol/core/metadata'

export enum Network {
  Mainnet = 'mainnet',
  Staging = 'staging',
  Goerli = 'goerli',
  Kovan = 'kovan',
}

// TODO: read from core
export enum Chain {
  Ethereum = 'ethereum',
  Optimism = 'optimism',
  Arbitrum = 'arbitrum',
  Polygon = 'polygon',
  Gnosis = 'gnosis',
  Nova = 'nova',
  ZkSync = 'zksync',
  Linea = 'linea',
  ScrollZk = 'scrollzk',
  Base = 'base',
  PolygonZk = 'polygonzk',
}

// TODO: read from core
export enum Token {
  USDC = 'USDC',
  USDT = 'USDT',
  DAI = 'DAI',
  ETH = 'ETH',
  MATIC = 'MATIC',
  HOP = 'HOP',
  SNX = 'SNX',
  sUSD = 'sUSD',
  rETH = 'rETH',
  MAGIC = 'MAGIC'
}

export enum NativeChainToken {
  ETH = 'ETH',
  XDAI = 'XDAI',
  MATIC = 'MATIC'
}

const nativeChainTokens: Record<string, string> = {}
for (const chain in chains) {
  nativeChainTokens[chain] = (chains as any)[chain].nativeTokenSymbol
}

export { nativeChainTokens }

export const AvgBlockTimeSeconds: Record<string, number> = {
  [Chain.Ethereum]: 12,
  [Chain.Polygon]: 2,
  [Chain.Gnosis]: 6,
  [Chain.Optimism]: 2,
  [Chain.Base]: 2
}

export const SettlementGasLimitPerTx: Record<string, number> = {
  ethereum: 5141,
  polygon: 5933,
  gnosis: 3218,
  optimism: 8545,
  arbitrum: 19843,
  nova: 19843,
  base: 8545,
  zksync: 10000, // TODO
  linea: 10000, // TODO
  scrollzk: 10000, // TODO
  polygonzk: 10000 // TODO
}

export const DefaultBatchBlocks = 10000

export const TenSecondsMs = 10 * 1000
export const FiveMinutesMs = 5 * 60 * 1000
export const TenMinutesMs = 10 * 60 * 1000
export const OneHourSeconds = 60 * 60
export const OneHourMs = OneHourSeconds * 1000
export const OneDaySeconds = 24 * 60 * 60
export const OneDayMs = OneDaySeconds * 1000
export const OneWeekSeconds = 7 * 24 * 60 * 60
export const OneWeekMs = OneWeekSeconds * 1000

export const TotalBlocks = {
  Ethereum: Math.floor(OneWeekSeconds / AvgBlockTimeSeconds[Chain.Ethereum]),
  Polygon: Math.floor(OneWeekSeconds / AvgBlockTimeSeconds[Chain.Polygon]),
  Gnosis: Math.floor(OneWeekSeconds / AvgBlockTimeSeconds[Chain.Gnosis])
}

export const RootSetSettleDelayMs = 5 * 60 * 1000
export const ChallengePeriodMs = 24 * OneHourMs

export const MaxInt32 = 2147483647

export enum TxError {
  CallException = 'CALL_EXCEPTION',
  BonderFeeTooLow = 'BONDER_FEE_TOO_LOW',
  RelayerFeeTooLow = 'RELAYER_FEE_TOO_LOW',
  NotEnoughLiquidity = 'NOT_ENOUGH_LIQUIDITY',
  RedundantRpcOutOfSync = 'REDUNDANT_RPC_OUT_OF_SYNC',
  RpcServerError = 'RPC_SERVER_ERROR',
  BondTooEarly = 'BOND_TOO_EARLY',
}

export const MaxPriorityFeeConfidenceLevel = 95
export const InitialTxGasPriceMultiplier = 1
export const MaxGasPriceMultiplier = 1.25
export const MinPriorityFeePerGas = 0.1
export const PriorityFeePerGasCap = 20
export const MinPolygonGasPrice = 60_000_000_000
export const MinGnosisGasPrice = 5_000_000_000

export enum TokenIndex {
  CanonicalToken = 0,
  HopBridgeToken = 1,
}

export enum GasCostTransactionType {
  BondWithdrawal = 'bondWithdrawal',
  BondWithdrawalAndAttemptSwap = 'bondWithdrawalAndAttemptSwap',
  Relay = 'relay'
}

export const RelayableChains: string[] = [
  Chain.Arbitrum,
  Chain.Nova,
  Chain.PolygonZk
]

export const MaxDeadline: number = 9999999999

export const stableCoins = new Set(['USDC', 'USDT', 'DAI', 'sUSD'])
export const BondTransferRootDelayBufferSeconds = 5 * 60
export const MaxReorgCheckBackoffIndex = 2 // 120 + 240 + 480 = 840 seconds, 14 minutes

// Optimism: time for relayer to publish state root
//           https://community.optimism.io/docs/developers/bedrock/bedrock/#two-phase-withdrawals
// Arbitrum: arbitrary buffer required
//           https://discord.com/channels/585084330037084172/585085215605653504/912843949855604736
// PolygonZk: typically around 30 minutes but up to a week in rare cases.
//           https://zkevm.polygon.technology/docs/protocol/transaction-execution
const ValidatorExitBufferMs = OneHourMs * 10
export const OruExitTimeMs: Record<string, number> = {
  [Chain.Optimism]: OneHourMs,
  [Chain.Base]: OneHourMs,
  [Chain.Arbitrum]: OneWeekMs + ValidatorExitBufferMs,
  [Chain.Nova]: OneWeekMs + ValidatorExitBufferMs,
  [Chain.PolygonZk]: OneHourMs
}

export const FinalityTag: Record<string, string> = {
  Safe: 'safe',
  Finalized: 'finalized'
}

export const FinalityTagForChain: Record<string, string> = {
  [Chain.Ethereum]: FinalityTag.Safe,
  [Chain.Optimism]: FinalityTag.Finalized,
  [Chain.Arbitrum]: FinalityTag.Safe,
  [Chain.Gnosis]: FinalityTag.Finalized,
  [Chain.Base]: FinalityTag.Finalized,
  [Chain.Nova]: FinalityTag.Safe,
  [Chain.PolygonZk]: FinalityTag.Safe
}

<<<<<<< HEAD
// Time buffer expected to account for the time between when blockHash validation logic is prepared
// and when the transaction is sent
export const BlockHashExpireBufferSec: number = 60
export const NumStoredBlockHashes: number = 256

// These values are currently the same on both mainnet and testnet but this might not always be the case
export const TimeToIncludeOnL1Sec: Record<string, number> = {
  [Chain.Optimism]: 120,
  [Chain.Base]: 20
}

// These values are currently the same on both mainnet and testnet but this might not always be the case
export const TimeToIncludeOnL2Sec: Record<string, number> = {
  [Chain.Ethereum]: 0,
  [Chain.Optimism]: 180,
  [Chain.Base]: 90
}

export const L1ToL2CheckpointTimeInL1Blocks: Record<string, number> = {
  [Chain.Optimism]: 6,
  [Chain.Base]: 12
=======
// Poll certain chains at a slower cadence if they are not widely used
export const ChainPollMultiplier: Record<string, number> = {
  [Chain.Ethereum]: 1,
  [Chain.Gnosis]: 2,
  [Chain.Polygon]: 2,
  [Chain.Optimism]: 1,
  [Chain.Arbitrum]: 1,
  [Chain.Base]: 1,
  [Chain.Nova]: 2,
  [Chain.PolygonZk]: 1
>>>>>>> dbce987f
}<|MERGE_RESOLUTION|>--- conflicted
+++ resolved
@@ -165,7 +165,6 @@
   [Chain.PolygonZk]: FinalityTag.Safe
 }
 
-<<<<<<< HEAD
 // Time buffer expected to account for the time between when blockHash validation logic is prepared
 // and when the transaction is sent
 export const BlockHashExpireBufferSec: number = 60
@@ -187,7 +186,8 @@
 export const L1ToL2CheckpointTimeInL1Blocks: Record<string, number> = {
   [Chain.Optimism]: 6,
   [Chain.Base]: 12
-=======
+}
+
 // Poll certain chains at a slower cadence if they are not widely used
 export const ChainPollMultiplier: Record<string, number> = {
   [Chain.Ethereum]: 1,
@@ -198,5 +198,4 @@
   [Chain.Base]: 1,
   [Chain.Nova]: 2,
   [Chain.PolygonZk]: 1
->>>>>>> dbce987f
 }