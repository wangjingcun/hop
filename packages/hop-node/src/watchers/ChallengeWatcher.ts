import '../moduleAlias'
import BaseWatcherWithEventHandlers from './classes/BaseWatcherWithEventHandlers'
import L1Bridge from './classes/L1Bridge'
import L2Bridge from './classes/L2Bridge'
import db from 'src/db'
<<<<<<< HEAD
import { BigNumber, Contract, Event } from 'ethers'
import { Notifier } from 'src/notifier'
import { getTransferRootId } from 'src/utils'
import { hostname } from 'src/config'
=======
import { BigNumber, Contract, providers } from 'ethers'
import { Event } from 'src/types'
import { isL1ChainId } from 'src/utils'
>>>>>>> b5c56da1

export interface Config {
  chainSlug: string
  l1BridgeContract: Contract
  label: string
  dryMode?: boolean
}

class ChallengeWatcher extends BaseWatcherWithEventHandlers {
  constructor (config: Config) {
    super({
      chainSlug: config.chainSlug,
      tag: 'challengeWatcher',
      prefix: config.label,
      logColor: 'red',
      dryMode: config.dryMode
    })
    this.notifier = new Notifier(`watcher: ChallengeWatcher, host: ${hostname}`)
  }

  async syncHandler (): Promise<any> {
    const promises: Promise<any>[] = []
    console.log(this.bridge)
    if (!this.isL1) {
      const l2Bridge = this.bridge as L2Bridge
      promises.push(
        l2Bridge.mapTransfersCommittedEvents(
          async (event: Event) => {
            return this.handleRawTransfersCommittedEvent(event)
          },
          { cacheKey: this.cacheKey(l2Bridge.TransfersCommitted) }
        )
      )
    }

    await Promise.all(promises)
  }

  async watch () {
    if (this.isL1) {
      const l1Bridge = this.bridge as L1Bridge
      l1Bridge
        .on(
          l1Bridge.TransferRootBonded,
          this.handleTransferRootBondedEventForChallenges
        )
        .on('error', err => {
          this.logger.error(`event watcher error: ${err.message}`)
          this.notifier.error(`event watcher error: ${err.message}`)
          this.quit()
        })
    } else {
      const l2Bridge = this.bridge as L2Bridge
      this.bridge
        .on(
          l2Bridge.TransfersCommitted,
          this.handleTransfersCommittedEvent
        )
        .on('error', err => {
          this.logger.error(`event watcher error: ${err.message}`)
          this.notifier.error(`event watcher error: ${err.message}`)
          this.quit()
        })
    }
  }

  async handleRawTransfersCommittedEvent (event: Event) {
    const {
      destinationChainId,
      rootHash,
      totalAmount,
      rootCommittedAt
    } = event.args
    await this.handleTransfersCommittedEvent(
      destinationChainId,
      rootHash,
      totalAmount,
      rootCommittedAt,
      event
    )
  }

  async handleTransferRootBondedEventForChallenges (
    transferRootHash: string,
    totalAmount: BigNumber,
    event: Event
  ) {
    await this.checkTransferRoot(
      transferRootHash,
      totalAmount
    )
  }

  async checkTransferRoot (
    transferRootHash: string,
    totalAmount: BigNumber
  ) {
    const initialSyncCompleted = await this.isAllSiblingWatchersInitialSyncCompleted()
    if (!initialSyncCompleted) {
      return false
    }

    const logger = this.logger.create({ root: transferRootHash })
    const transferRootId = getTransferRootId(transferRootHash, totalAmount)

    logger.debug('Challenging transfer root', transferRootHash)
    logger.debug('transferRootHash:', transferRootHash)
    logger.debug('totalAmount:', this.bridge.formatUnits(totalAmount))
    logger.debug('transferRootId:', transferRootId)

    const l1Bridge = this.bridge as L1Bridge
    const currentChainId: number = await this.bridge.getChainId()
    const activeChainIds: number[] = await this.bridge.getChainIds()
    let isRootHashCommitted: boolean
    let rootHashCommittedChainId: number
    for (const chainId of activeChainIds) {
      if (currentChainId === chainId) {
        continue
      }

      const dbTransferRoot = await db.transferRoots.getByTransferRootHash(
        transferRootHash
      )
      const isRootHashCommitted = dbTransferRoot?.committed
      if (isRootHashCommitted) {
        rootHashCommittedChainId = chainId
      }
    }

    if (isRootHashCommitted) {
      logger.info(`rootHash has a valid commit on the destination chain ${rootHashCommittedChainId}`)
      return
    }

    const transferRootCommittedAt = await l1Bridge.getTransferRootCommittedAt(transferRootId)
    const isRootHashConfirmed = !!transferRootCommittedAt
    if (isRootHashConfirmed) {
      logger.info('rootHash is already confirmed on L1')
      return
    }

    const challengeMsg = `TransferRoot should be challenged! Root hash: ${transferRootHash}. Total amt: ${totalAmount}.`
    logger.debug(challengeMsg)
    await this.notifier.warn(challengeMsg)
  }
}

export default ChallengeWatcher<|MERGE_RESOLUTION|>--- conflicted
+++ resolved
@@ -3,16 +3,11 @@
 import L1Bridge from './classes/L1Bridge'
 import L2Bridge from './classes/L2Bridge'
 import db from 'src/db'
-<<<<<<< HEAD
-import { BigNumber, Contract, Event } from 'ethers'
+import { BigNumber, Contract } from 'ethers'
+import { Event } from 'src/types'
 import { Notifier } from 'src/notifier'
 import { getTransferRootId } from 'src/utils'
 import { hostname } from 'src/config'
-=======
-import { BigNumber, Contract, providers } from 'ethers'
-import { Event } from 'src/types'
-import { isL1ChainId } from 'src/utils'
->>>>>>> b5c56da1
 
 export interface Config {
   chainSlug: string
