import '../moduleAlias'
import BaseWatcher from './classes/BaseWatcher'
import Logger from 'src/logger'
import chainIdToSlug from 'src/utils/chainIdToSlug'
import getChainBridge from 'src/chains/getChainBridge'
import { GasCostTransactionType, TxError } from 'src/constants'
import { L1_Bridge as L1BridgeContract } from '@hop-protocol/core/contracts/generated/L1_Bridge'
import { L2_Bridge as L2BridgeContract } from '@hop-protocol/core/contracts/generated/L2_Bridge'
<<<<<<< HEAD
import {
  MessageInFlightError,
  MessageInvalidError,
  MessageRelayedError,
  MessageUnknownError
} from 'src/chains/Services/MessageService'
import { NonceTooLowError, RelayerFeeTooLowError } from 'src/types/error'
=======
import { MessageAlreadyClaimedError, NonceTooLowError, RelayerFeeTooLowError } from 'src/types/error'
import { RelayL1ToL2MessageOpts } from 'src/chains/IChainBridge'
import { RelayTransactionBatchSize, config as globalConfig } from 'src/config'
>>>>>>> 09bd7d2e
import { RelayableTransferRoot } from 'src/db/TransferRootsDb'
import { Transfer, UnrelayedSentTransfer } from 'src/db/TransfersDb'
import { isFetchExecutionError } from 'src/utils/isFetchExecutionError'
import { isFetchRpcServerError } from 'src/utils/isFetchRpcServerError'
import { isNativeToken } from 'src/utils/isNativeToken'
import { promiseQueue } from 'src/utils/promiseQueue'
import { providers } from 'ethers'

type Config = {
  chainSlug: string
  tokenSymbol: string
  bridgeContract: L1BridgeContract | L2BridgeContract
  dryMode?: boolean
}

class RelayWatcher extends BaseWatcher {
  siblingWatchers: { [chainId: string]: RelayWatcher }
  private readonly relayTransactionBatchSize: number = RelayTransactionBatchSize

  constructor (config: Config) {
    super({
      chainSlug: config.chainSlug,
      tokenSymbol: config.tokenSymbol,
      logColor: 'redBright',
      bridgeContract: config.bridgeContract,
      dryMode: config.dryMode
    })
  }

  async pollHandler () {
    await Promise.all([
      this.checkTransferSentToL2FromDb(),
      this.checkRelayableTransferRootsFromDb()
    ])
    this.logger.debug('RelayWatcher pollHandler completed')
  }

  async checkTransferSentToL2FromDb () {
    const dbTransfers = await this.db.transfers.getUnrelayedSentTransfers(await this.getFilterRoute())
    if (!dbTransfers.length) {
      this.logger.debug('no unrelayed transfer db items to check')
      return
    }

    this.logger.info(
      `total unrelayed transfers db items: ${dbTransfers.length}`
    )

    const listSize = 100
    const batchedDbTransfers = dbTransfers.slice(0, listSize)

    this.logger.info(
      `checking unrelayed transfers db items ${batchedDbTransfers.length} (out of ${dbTransfers.length})`
    )

    await promiseQueue(batchedDbTransfers, async (dbTransfer: Transfer, i: number) => {
      const {
        transferId
      } = dbTransfer
      const logger = this.logger.create({ id: transferId })
      logger.debug(`processing item ${i + 1}/${batchedDbTransfers.length} start`)
      logger.debug('checking db poll')

      try {
        logger.debug('checkTransferSentToL2 start')
        await this.checkTransferSentToL2(transferId)
      } catch (err: any) {
        logger.error('checkTransferSentToL2 error:', err)
      }

      logger.debug(`processing item ${i + 1}/${batchedDbTransfers.length} complete`)
      logger.debug('db poll completed')
    }, { concurrency: this.relayTransactionBatchSize, timeoutMs: 10 * 60 * 1000 })

    this.logger.debug('checkTransferSentToL2FromDb completed')
  }

  async checkRelayableTransferRootsFromDb () {
    const dbTransferRoots = await this.db.transferRoots.getRelayableTransferRoots(await this.getFilterRoute())
    if (!dbTransferRoots.length) {
      this.logger.debug('no relayable transfer root db items to check')
      return
    }

    this.logger.info(
        `checking ${dbTransferRoots.length} unrelayed transfer roots db items`
    )

    const promises: Array<Promise<any>> = []
    for (const dbTransferRoot of dbTransferRoots) {
      const { transferRootId } = dbTransferRoot
      promises.push(this.checkRelayableTransferRoots(transferRootId))
    }

    await Promise.all(promises)
    this.logger.debug('checkRelayableTransferRootsFromDb completed')
  }

  async checkTransferSentToL2 (transferId: string) {
    const dbTransfer = await this.db.transfers.getByTransferId(transferId) as UnrelayedSentTransfer
    if (!dbTransfer) {
      this.logger.warn(`transfer id "${transferId}" not found in db`)
      return
    }
    const {
      sourceChainId,
      destinationChainId,
      recipient,
      amount,
      relayer,
      relayerFee,
      transferSentTxHash
    } = dbTransfer
    const logger: Logger = this.logger.create({ id: transferId })
    logger.debug('processing transfer relay')
    logger.debug('amount:', amount && this.bridge.formatUnits(amount))
    logger.debug('recipient:', recipient)
    logger.debug('relayer:', relayer)
    logger.debug('relayerFee:', relayerFee && this.bridge.formatUnits(relayerFee))

    const destBridge = this.getSiblingWatcherByChainId(destinationChainId)
      .bridge

    const bonderAddress = await destBridge.getBonderAddress()
    const isCorrectRelayer = bonderAddress.toLowerCase() === relayer.toLowerCase()
    if (!isCorrectRelayer) {
      // Re-introduce when enforcing
      logger.debug('relayer address is not correct')
      // logger.warn('relayer is not correct. marking item not relayable.')
      // await this.db.transfers.update(transferId, { isRelayable: false })
      // return
    }

    const isReceivingNativeToken = isNativeToken(destBridge.chainSlug, this.tokenSymbol)
    if (isReceivingNativeToken) {
      logger.debug('checkTransferSentToL2 getIsRecipientReceivable')
      const isRecipientReceivable = await this.getIsRecipientReceivable(recipient, destBridge, logger)
      logger.debug(`processing relay. isRecipientReceivable: ${isRecipientReceivable}`)
      if (!isRecipientReceivable) {
        logger.warn('recipient cannot receive transfer. marking item not relayable')
        await this.db.transfers.update(transferId, { isRelayable: false })
        return
      }
    }

    if (this.dryMode || globalConfig.emergencyDryMode) {
      logger.warn(`dry: ${this.dryMode}, emergencyDryMode: ${globalConfig.emergencyDryMode}, skipping relayWatcher`)
      return
    }

    logger.debug('attempting to send relay tx')

    await this.db.transfers.update(transferId, {
      relayAttemptedAt: Date.now()
    })

    try {
      logger.debug('checkTransferSentToL2 getIsRelayerFeeOk')
      const isRelayerFeeOk = await this.getIsFeeOk(transferId, GasCostTransactionType.Relay)
      if (!isRelayerFeeOk) {
        // Re-introduce when enforcing
        logger.debug('relayer fee is too low')
        // const msg = 'Relayer fee is too low. Cannot relay.'
        // logger.warn(msg)
        // this.notifier.warn(msg)
        // throw new RelayerFeeTooLowError(msg)
      }

      const messageIndex: number = 0
      logger.debug('checkTransferSentToL2 sendRelayTx')
      const tx = await this.sendTransferRelayTx({
        transferId,
        destinationChainId,
        transferSentTxHash,
        messageIndex
      })

      // This will not work as intended if the process restarts after the tx is sent but before this is executed.
      // This is expected because we cannot watch for the event because it does not emit enough info for a unique DB item
      // since the L1 to L2 transferId relies on the L1 transaction hash. If the server does restart, we will be alerted
      // that a tx has not been relayed and we can investigate the status.
      await this.db.transfers.update(transferId, {
        transferFromL1Complete: true,
        transferFromL1CompleteTxHash: tx.hash
      })

      const msg = `sent relay on ${destinationChainId} (source chain ${sourceChainId}) tx: ${tx.hash} transferId: ${transferId}`
      logger.info(msg)
      this.notifier.info(msg)
    } catch (err: any) {
<<<<<<< HEAD
      logger.debug('sendTransferRelayTx err:', err.message)
=======
      logger.debug('sendTransferRelayErr err:', err)

      // TODO: TMP Linea rm with other branch
      if (err instanceof MessageAlreadyClaimedError) {
        logger.debug('message already claimed. marking as relayed')
        await this.db.transfers.update(transferId, {
          transferFromL1Complete: true
        })
        return
      }

      const transfer = await this.db.transfers.getByTransferId(transferId)
      if (!transfer) {
        throw new Error('transfer not found in db')
      }

      let { relayBackoffIndex } = transfer
      if (!relayBackoffIndex) {
        relayBackoffIndex = 0
      }
>>>>>>> 09bd7d2e

      // For this watcher, we will always mark the transfer as incomplete if the process gets here
      await this.db.transfers.update(transferId, {
        transferFromL1Complete: false,
        transferFromL1CompleteTxHash: undefined
      })

      let relayBackoffIndex = await this.db.transfers.getRelayBackoffIndexForTransferId(transferId)
      if (
        err instanceof MessageUnknownError ||
        err instanceof MessageInFlightError ||
        err instanceof MessageRelayedError ||
        err instanceof MessageInvalidError
      ) {
        const {
          relayTxError,
          relayBackoffIndex: backoffIndex,
          isRelayable
        } = await this.handleMessageStatusError(err, relayBackoffIndex, logger)
        await this.db.transfers.update(transferId, {
          relayTxError,
          relayBackoffIndex: backoffIndex,
          isRelayable
        })
        return
      }

      // Handle general errors
      logger.error('relayTx error:', err.message)
      const isUnrelayableError = /Blacklistable: account is blacklisted/i.test(err.message)
      if (isUnrelayableError) {
        logger.debug(`marking as unrelayable due to error: ${err.message}`)
        await this.db.transfers.update(transferId, {
          isRelayable: false
        })
      }

      const isCallExceptionError = isFetchExecutionError(err.message)
      if (isCallExceptionError) {
        await this.db.transfers.update(transferId, {
          relayTxError: TxError.CallException
        })
      }
      if (err instanceof RelayerFeeTooLowError) {
        relayBackoffIndex++
        await this.db.transfers.update(transferId, {
          relayTxError: TxError.RelayerFeeTooLow,
          relayBackoffIndex
        })
        return
      }
      if (err instanceof NonceTooLowError) {
        logger.error('nonce too low. trying again.')
        await this.db.transfers.update(transferId, {
          relayAttemptedAt: 0
        })
      }
      const isRpcError = isFetchRpcServerError(err.message)
      if (isRpcError) {
        logger.error('rpc server error. trying again.')
        relayBackoffIndex++
        await this.db.transfers.update(transferId, {
          relayTxError: TxError.RpcServerError,
          relayBackoffIndex
        })
        return
      }
      throw err
    }
  }

  async checkRelayableTransferRoots (transferRootId: string) {
    const dbTransferRoot = await this.db.transferRoots.getByTransferRootId(transferRootId) as RelayableTransferRoot
    if (!dbTransferRoot) {
      this.logger.warn(`transferRoot id "${transferRootId}" not found in db`)
      return
    }
    const {
      transferRootHash,
      totalAmount,
      destinationChainId,
      bondTxHash,
      confirmTxHash
    } = dbTransferRoot

    const logger = this.logger.create({ root: transferRootId })

    // bondTxHash should be checked first because a root can have both but it should be bonded prior to being confirmed
    const l1TxHash = bondTxHash ?? confirmTxHash
    if (!l1TxHash) {
      logger.warn('No l1TxHash found.')
      await this.db.transferRoots.update(transferRootId, { isNotFound: true })
      return
    }

    logger.debug('processing transfer root relay')
    logger.debug('transferRootHash:', transferRootHash)
    logger.debug('totalAmount:', totalAmount.toString())
    logger.debug('destinationChainId:', destinationChainId)
    logger.debug('l1txHash:', l1TxHash)

    const isSet = await this.bridge.isTransferRootSet(transferRootHash, totalAmount)
    if (isSet) {
      logger.warn('checkRelayableTransferRoots already set. marking item not found.')
      await this.db.transferRoots.update(transferRootId, { isNotFound: true })
      return
    }

    if (this.dryMode || globalConfig.emergencyDryMode) {
      logger.warn(`dry: ${this.dryMode}, emergencyDryMode: ${globalConfig.emergencyDryMode}, skipping bondTransferRoot`)
      return
    }

    logger.debug(
      `attempting to relay root id ${transferRootId} with destination chain ${destinationChainId} and l1TxHash ${l1TxHash}`
    )

    await this.db.transferRoots.update(transferRootId, {
      sentRelayTxAt: Date.now()
    })

    try {
      const tx = await this.sendTransferRootRelayTx(
        destinationChainId,
        transferRootId,
        l1TxHash
      )
      const msg = `transferRootSet dest ${destinationChainId}, tx ${tx.hash} transferRootHash: ${transferRootHash}`
      logger.info(msg)
      this.notifier.info(msg)
    } catch (err) {
      // TODO: Should be same err handler as checkTransferSentToL2
      logger.error('transferRootSet error:', err.message)
      const relayBackoffIndex = await this.db.transferRoots.getRelayBackoffIndexForTransferRootId(transferRootId)
      if (
        err instanceof MessageUnknownError ||
        err instanceof MessageInFlightError ||
        err instanceof MessageRelayedError ||
        err instanceof MessageInvalidError
      ) {
        const {
          relayTxError,
          relayBackoffIndex: backoffIndex,
          isRelayable
        } = await this.handleMessageStatusError(err, relayBackoffIndex, logger)
        await this.db.transferRoots.update(transferRootId, {
          relayTxError,
          relayBackoffIndex: backoffIndex,
          isRelayable
        })
        return
      }

      throw err
    }
  }

  async sendTransferRelayTx (params: any): Promise<providers.TransactionResponse> {
    const {
      transferId,
      destinationChainId,
      transferSentTxHash,
      messageIndex
    } = params
    const logger = this.logger.create({ id: transferId })

    logger.debug(
      `relay transfer destinationChainId: ${destinationChainId} with messageIndex ${messageIndex ?? 0} l1TxHash: ${transferSentTxHash}`
    )
    logger.debug('checkTransferSentToL2 l2Bridge.distribute')
    return await this.sendRelayTx(destinationChainId, transferSentTxHash, messageIndex)
  }

  async sendTransferRootRelayTx (destinationChainId: number, transferRootId: string, txHash: string): Promise<providers.TransactionResponse> {
    const logger = this.logger.create({ root: transferRootId })
    logger.debug(
      `relay root destinationChainId with txHash ${txHash}`
    )
    return await this.sendRelayTx(destinationChainId, txHash)
  }

  async sendRelayTx (destinationChainId: number, txHash: string, messageIndex?: number): Promise<providers.TransactionResponse> {
    const destinationChainSlug = chainIdToSlug(destinationChainId)
    const chainWatcher = getChainBridge(destinationChainSlug)
    if (!chainWatcher) {
      throw new Error(`RelayWatcher: sendRelayTx: no relay watcher for destination chain id "${destinationChainId}", tx hash "${txHash}"`)
    }

    if (!chainWatcher?.relayL1ToL2Message) {
      throw new Error(`RelayWatcher: sendRelayTx: no relayL1ToL2Message function for destination chain id "${destinationChainId}", tx hash "${txHash}"`)
    }

    this.logger.debug(`attempting relayWatcher relayL1ToL2Message() l1TxHash: ${txHash} relayL1ToL2MessageOpts ${messageIndex ?? 0} destinationChainId: ${destinationChainId}`)
    return chainWatcher.relayL1ToL2Message(txHash, messageIndex)
  }

  // TODO: Not any
  private async handleMessageStatusError (
    err: any,
    relayBackoffIndex: number,
    logger: Logger
  ): Promise<any> {
    if (err instanceof MessageUnknownError) {
      logger.debug('message unknown. retrying')
      relayBackoffIndex++
      return {
        relayTxError: TxError.MessageUnknownStatus,
        relayBackoffIndex,
        isRelayable: true
      }
    }

    if (err instanceof MessageInFlightError) {
      logger.debug('message in flight. retrying')
      relayBackoffIndex++
      return {
        relayTxError: TxError.MessageUnknownStatus,
        relayBackoffIndex,
        isRelayable: true
      }
    }

    if (err instanceof MessageRelayedError) {
      logger.error('message already relayed. marking unrelayable')
      return {
        relayTxError: TxError.MessageAlreadyRelayed,
        relayBackoffIndex,
        isRelayable: false
      }
    }

    if (err instanceof MessageInvalidError) {
      logger.error('message state invalid. marking unrelayable')
      return {
        relayTxError: TxError.MessageInvalidState,
        relayBackoffIndex,
        isRelayable: false
      }
    }

    throw new Error('RelayWatcher: handleMessageStatusError: unknown error type')
  }
}

export default RelayWatcher<|MERGE_RESOLUTION|>--- conflicted
+++ resolved
@@ -6,7 +6,6 @@
 import { GasCostTransactionType, TxError } from 'src/constants'
 import { L1_Bridge as L1BridgeContract } from '@hop-protocol/core/contracts/generated/L1_Bridge'
 import { L2_Bridge as L2BridgeContract } from '@hop-protocol/core/contracts/generated/L2_Bridge'
-<<<<<<< HEAD
 import {
   MessageInFlightError,
   MessageInvalidError,
@@ -14,11 +13,9 @@
   MessageUnknownError
 } from 'src/chains/Services/MessageService'
 import { NonceTooLowError, RelayerFeeTooLowError } from 'src/types/error'
-=======
 import { MessageAlreadyClaimedError, NonceTooLowError, RelayerFeeTooLowError } from 'src/types/error'
 import { RelayL1ToL2MessageOpts } from 'src/chains/IChainBridge'
 import { RelayTransactionBatchSize, config as globalConfig } from 'src/config'
->>>>>>> 09bd7d2e
 import { RelayableTransferRoot } from 'src/db/TransferRootsDb'
 import { Transfer, UnrelayedSentTransfer } from 'src/db/TransfersDb'
 import { isFetchExecutionError } from 'src/utils/isFetchExecutionError'
@@ -209,9 +206,6 @@
       logger.info(msg)
       this.notifier.info(msg)
     } catch (err: any) {
-<<<<<<< HEAD
-      logger.debug('sendTransferRelayTx err:', err.message)
-=======
       logger.debug('sendTransferRelayErr err:', err)
 
       // TODO: TMP Linea rm with other branch
@@ -232,7 +226,6 @@
       if (!relayBackoffIndex) {
         relayBackoffIndex = 0
       }
->>>>>>> 09bd7d2e
 
       // For this watcher, we will always mark the transfer as incomplete if the process gets here
       await this.db.transfers.update(transferId, {
@@ -240,7 +233,6 @@
         transferFromL1CompleteTxHash: undefined
       })
 
-      let relayBackoffIndex = await this.db.transfers.getRelayBackoffIndexForTransferId(transferId)
       if (
         err instanceof MessageUnknownError ||
         err instanceof MessageInFlightError ||
