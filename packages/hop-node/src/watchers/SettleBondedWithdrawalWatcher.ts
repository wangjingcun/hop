import '../moduleAlias'
import BaseWatcher from './classes/BaseWatcher'
import MerkleTree from 'src/utils/MerkleTree'
<<<<<<< HEAD
import chalk from 'chalk'
import { Contract, providers } from 'ethers'
=======
import { Contract } from 'ethers'
>>>>>>> a742fc1f
import { Transfer } from 'src/db/TransfersDb'
import { enabledSettleWatcherDestinationChains, enabledSettleWatcherSourceChains } from 'src/config'

export interface Config {
  chainSlug: string
  tokenSymbol: string
  isL1: boolean
  bridgeContract: Contract
  label: string
  order?: () => number
  dryMode?: boolean
  minThresholdPercent: number
  stateUpdateAddress?: string
}

const BONDER_ORDER_DELAY_MS = 60 * 1000

class SettleBondedWithdrawalWatcher extends BaseWatcher {
  siblingWatchers: { [chainId: string]: SettleBondedWithdrawalWatcher }

  constructor (config: Config) {
    super({
      chainSlug: config.chainSlug,
      tokenSymbol: config.tokenSymbol,
      tag: 'SettleBondedWithdrawalWatcher',
      prefix: config.label,
      logColor: 'magenta',
      order: config.order,
      isL1: config.isL1,
      bridgeContract: config.bridgeContract,
      dryMode: config.dryMode,
      stateUpdateAddress: config.stateUpdateAddress
    })
  }

  async pollHandler () {
    await this.checkUnsettledTransferRootsFromDb()
  }

  checkUnsettledTransferRootsFromDb = async () => {
    if (enabledSettleWatcherSourceChains?.length) {
      if (!enabledSettleWatcherSourceChains.includes(this.chainSlug)) {
        return
      }
    }

    // only process transfer where this bridge is the source chain
    const dbTransferRoots = await this.db.transferRoots.getUnsettledTransferRoots(
      {
        sourceChainId: await this.bridge.getChainId()
      }
    )

    const promises: Promise<any>[] = []
    for (const dbTransferRoot of dbTransferRoots) {
      const { transferRootHash, transferIds, destinationChainId } = dbTransferRoot

      if (enabledSettleWatcherDestinationChains?.length) {
        if (!enabledSettleWatcherDestinationChains.includes(this.chainIdToSlug(destinationChainId))) {
          continue
        }
      }

      // get all db transfer items that belong to root
      const dbTransfers : Transfer[] = []
      for (const transferId of transferIds) {
        const dbTransfer = await this.db.transfers.getByTransferId(transferId)
        dbTransfers.push(dbTransfer)
      }

      // skip attempt to settle transfer root if none of the transfers are bonded because there is nothing to settle
      const hasBondedWithdrawals = dbTransfers.some(
        (dbTransfer: Transfer) => dbTransfer?.withdrawalBonded
      )
      if (!hasBondedWithdrawals) {
        continue
      }

      // if all transfer ids have been marked as settled,
      // then mark transfer root as all settled since there is nothing to settle anymore
      const allSettled = dbTransfers.every(
        (dbTransfer: Transfer) => dbTransfer?.withdrawalBondSettled
      )
      if (allSettled) {
        await this.db.transferRoots.update(transferRootHash, {
          allSettled
        })
        continue
      }

      // find all unique bonders that have bonded transfers in this transfer root
      const bonderSet = new Set<string>()
      for (const dbTransfer of dbTransfers) {
        if (!dbTransfer?.withdrawalBonder) {
          continue
        }
        bonderSet.add(dbTransfer.withdrawalBonder)
      }

      for (const bonder of bonderSet.values()) {
        // if all transfers have been settled that belong to a bonder
        // then don't attempt to settle root with that bonder
        // because there is nothing to settle anymore
        const allSettledByBonder = dbTransfers.filter(
          (dbTransfer: Transfer) => dbTransfer.withdrawalBonder === bonder
        )
          .every((dbTransfer: Transfer) =>
            dbTransfer?.withdrawalBondSettled
          )
        if (allSettledByBonder) {
          continue
        }

        // check settle-able transfer root
        promises.push(
          this.checkTransferRootHash(transferRootHash, bonder)
            .catch((err: Error) => {
              this.logger.error('checkTransferRootHash error:', err.message)
            })
        )
      }
    }

    if (!promises.length) {
      return
    }

    this.logger.debug(
      `checking ${promises.length} unsettled db transfer roots`
    )

    await Promise.all(promises)
  }

  checkTransferRootHash = async (transferRootHash: string, bonder: string) => {
    if (!transferRootHash) {
      throw new Error('transfer root hash is required')
    }
    if (!bonder) {
      throw new Error('bonder is required')
    }
    const logger = this.logger.create({ root: transferRootHash })
    const dbTransferRoot = await this.db.transferRoots.getByTransferRootHash(
      transferRootHash
    )
    const {
      transferRootId,
      sourceChainId,
      destinationChainId,
      totalAmount,
      transferIds
    } = dbTransferRoot
    if (!Array.isArray(transferIds)) {
      throw new Error('transferIds expected to be array')
    }

    const destBridge = this.getSiblingWatcherByChainId(destinationChainId)
      .bridge

    logger.debug(`transferRootId: ${transferRootId}`)

    const tree = new MerkleTree(transferIds)
    const calculatedTransferRootHash = tree.getHexRoot()
    if (calculatedTransferRootHash !== transferRootHash) {
      logger.debug('transferIds:', JSON.stringify(transferIds))
      logger.error(
        `transfers computed transfer root hash doesn't match. Expected ${transferRootHash}, got ${calculatedTransferRootHash}`
      )
      await this.db.transferRoots.update(transferRootHash, {
        transferIds: []
      })
      return
    }

    logger.debug('sourceChainId:', sourceChainId)
    logger.debug('destinationChainId:', destinationChainId)
    logger.debug('computed transferRootHash:', transferRootHash)
    logger.debug('bonder:', bonder)
    logger.debug('totalAmount:', this.bridge.formatUnits(totalAmount))
    logger.debug('transferIds', JSON.stringify(transferIds))

    const transferRootStruct = await this.bridge.getTransferRoot(transferRootHash, totalAmount)
    if (transferRootStruct.amountWithdrawn.eq(totalAmount)) {
      logger.debug(`transfer root amountWithdrawn (${this.bridge.formatUnits(transferRootStruct.amountWithdrawn)}) matches totalAmount (${this.bridge.formatUnits(totalAmount)}). Marking transfer root as all settled`)
      await this.db.transferRoots.update(transferRootHash, {
        allSettled: true
      })
      return
    }

    await this.handleStateSwitch()
    if (this.isDryOrPauseMode) {
      logger.warn(`dry: ${this.dryMode}, pause: ${this.pauseMode}. skipping settleBondedWithdrawals`)
      return
    }

    await this.db.transferRoots.update(transferRootHash, {
      withdrawalBondSettleTxSentAt: Date.now()
    })
    logger.debug('sending settle tx')
    try {
      const tx = await destBridge.settleBondedWithdrawals(
        bonder,
        transferIds,
        totalAmount
      )
      const msg = `settleBondedWithdrawals on destinationChainId:${destinationChainId} tx: ${tx.hash}`
      logger.info(msg)
      this.notifier.info(msg)
    } catch (err) {
      logger.error(err.message)
      throw err
    }
  }

  checkTransferId = async (transferId: string) => {
    const dbTransfer = await this.db.transfers.getByTransferId(transferId)
    if (!dbTransfer) {
      throw new Error(`transfer id "${transferId}" not found in db`)
    }
    const { transferRootHash, withdrawalBonder } = dbTransfer
    const dbTransferRoot = await this.db.transferRoots.getByTransferRootHash(
      transferRootHash
    )
    if (!dbTransferRoot) {
      throw new Error(`transfer root hash "${transferRootHash}" not found in db`)
    }

    return this.checkTransferRootHash(transferRootHash, withdrawalBonder)
  }
}

export default SettleBondedWithdrawalWatcher<|MERGE_RESOLUTION|>--- conflicted
+++ resolved
@@ -1,12 +1,7 @@
 import '../moduleAlias'
 import BaseWatcher from './classes/BaseWatcher'
 import MerkleTree from 'src/utils/MerkleTree'
-<<<<<<< HEAD
-import chalk from 'chalk'
-import { Contract, providers } from 'ethers'
-=======
 import { Contract } from 'ethers'
->>>>>>> a742fc1f
 import { Transfer } from 'src/db/TransfersDb'
 import { enabledSettleWatcherDestinationChains, enabledSettleWatcherSourceChains } from 'src/config'
 
