--- conflicted
+++ resolved
@@ -6,15 +6,9 @@
 import wallets from 'src/wallets'
 import { Chain } from 'src/constants'
 import { FxPortalClient } from '@fxportal/maticjs-fxportal'
-<<<<<<< HEAD
-import { L1Bridge as L1BridgeContract } from '@hop-protocol/core/contracts/L1Bridge'
-import { L2Bridge as L2BridgeContract } from '@hop-protocol/core/contracts/L2Bridge'
-import { Signer, constants, providers } from 'ethers'
-=======
 import { L1_Bridge as L1BridgeContract } from '@hop-protocol/core/contracts/generated/L1_Bridge'
 import { L2_Bridge as L2BridgeContract } from '@hop-protocol/core/contracts/generated/L2_Bridge'
-import { Wallet, constants, providers } from 'ethers'
->>>>>>> 44526c7c
+import { Signer, constants, providers } from 'ethers'
 import { Web3ClientPlugin } from '@maticnetwork/maticjs-ethers'
 import { config as globalConfig } from 'src/config'
 import { setProofApi, use } from '@maticnetwork/maticjs'
