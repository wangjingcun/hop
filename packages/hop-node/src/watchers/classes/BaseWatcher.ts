import L1Bridge from './L1Bridge'
import L2Bridge from './L2Bridge'
import Logger from 'src/logger'
import Metrics from './Metrics'
import SyncWatcher from 'src/watchers/SyncWatcher'
import getRpcProvider from 'src/utils/getRpcProvider'
import wait from 'src/utils/wait'
<<<<<<< HEAD
import { Chain } from 'src/constants'
import { Db, getDbSet } from 'src/db'
=======
import { BigNumber, Contract } from 'ethers'
import { Chain, OneWeekMs } from 'src/constants'
import { DbSet, getDbSet } from 'src/db'
>>>>>>> da8b1742
import { EventEmitter } from 'events'
import { IBaseWatcher } from './IBaseWatcher'
import { L1Bridge as L1BridgeContract } from '@hop-protocol/core/contracts/L1Bridge'
import { L1ERC20Bridge as L1ERC20BridgeContract } from '@hop-protocol/core/contracts/L1ERC20Bridge'
import { L2Bridge as L2BridgeContract } from '@hop-protocol/core/contracts/L2Bridge'
import { Notifier } from 'src/notifier'
import { hostname } from 'src/config'

interface Config {
  chainSlug: string
  tokenSymbol: string
  tag: string
  prefix?: string
  logColor?: string
  order?: () => number
  isL1?: boolean
  bridgeContract?: L1BridgeContract | L1ERC20BridgeContract | L2BridgeContract
  dryMode?: boolean
  stateUpdateAddress?: string
}

enum State {
  Normal = 0,
  DryMode = 1,
  PauseMode = 2,
  Exit = 3
}

class BaseWatcher extends EventEmitter implements IBaseWatcher {
  db: DbSet
  logger: Logger
  notifier: Notifier
  order: () => number = () => 0
  started: boolean = false
  pollIntervalMs: number = 10 * 1000
  chainSlug: string
  tokenSymbol: string

  isL1: boolean
  bridge: L2Bridge | L1Bridge
  siblingWatchers: { [chainId: string]: any }
  syncWatcher: SyncWatcher
  metrics = new Metrics()
  dryMode: boolean
  tag: string
  prefix: string
  pauseMode: boolean = false
  stateUpdateAddress: string

  constructor (config: Config) {
    super()
    const { chainSlug, tokenSymbol, tag, prefix, order, logColor } = config
    this.logger = new Logger({
      tag,
      prefix,
      color: logColor
    })
    this.chainSlug = chainSlug
    this.tokenSymbol = tokenSymbol
    this.db = getDbSet(tokenSymbol)
    if (tag) {
      this.tag = tag
    }
    if (prefix) {
      this.prefix = prefix
    }
    if (order != null) {
      this.order = order
    }
    this.notifier = new Notifier(
      `watcher: ${tag}, label: ${prefix}, host: ${hostname}`
    )
    if (config.isL1) {
      this.isL1 = config.isL1
    }
    if (config.bridgeContract != null) {
      if (this.isL1) {
        this.bridge = new L1Bridge(config.bridgeContract as L1BridgeContract | L1ERC20BridgeContract)
      } else {
        this.bridge = new L2Bridge(config.bridgeContract as L2BridgeContract)
      }
    }
    if (config.dryMode) {
      this.dryMode = config.dryMode
    }
    if (config.stateUpdateAddress) {
      this.stateUpdateAddress = config.stateUpdateAddress
    }
    this.pollGasCost()
  }

  isAllSiblingWatchersInitialSyncCompleted (): boolean {
    return this.syncWatcher.isAllSiblingWatchersInitialSyncCompleted()
  }

  async pollCheck () {
    while (true) {
      if (!this.started) {
        return
      }
      if (!this.pauseMode) {
        try {
          const shouldPoll = this.prePollHandler()
          if (shouldPoll) {
            await this.pollHandler()
          }
        } catch (err) {
          this.logger.error(`poll check error: ${err.message}\ntrace: ${err.stack}`)
          this.notifier.error(`poll check error: ${err.message}`)
        }
      } else {
        // Allow a paused bonder to go into dry mode or exit
        await this.handleStateSwitch()
      }
      await this.postPollHandler()
    }
  }

  prePollHandler (): boolean {
    const initialSyncCompleted = this.isAllSiblingWatchersInitialSyncCompleted()
    if (!initialSyncCompleted) {
      return false
    }

    return true
  }

  async pollHandler () {
    // virtual method
  }

  async postPollHandler () {
    await wait(this.pollIntervalMs)
  }

  async start () {
    this.started = true
    try {
      await this.pollCheck()
    } catch (err) {
      this.logger.error(`base watcher error: ${err.message}\ntrace: ${err.stack}`)
      this.notifier.error(`base watcher error: ${err.message}`)
      this.quit()
    }
  }

  async stop (): Promise<void> {
    this.bridge.removeAllListeners()
    this.started = false
    this.logger.setEnabled(false)
  }

  hasSiblingWatcher (chainId: number): boolean {
    return this.siblingWatchers && !!this.siblingWatchers[chainId]
  }

  getSiblingWatcherByChainSlug (chainSlug: string): any {
    return this.siblingWatchers[this.chainSlugToId(chainSlug)]
  }

  getSiblingWatcherByChainId (chainId: number): any {
    if (!this.hasSiblingWatcher(chainId)) {
      throw new Error(
        `sibling watcher for chain id ${chainId} not found. Check configuration`
      )
    }
    return this.siblingWatchers[chainId]
  }

  setSiblingWatchers (watchers: any): void {
    this.siblingWatchers = watchers
  }

  setSyncWatcher (syncWatcher: SyncWatcher): void {
    this.syncWatcher = syncWatcher
  }

  chainIdToSlug (chainId: number): Chain {
    return this.bridge.chainIdToSlug(chainId)
  }

  chainSlugToId (chainSlug: string): number {
    return this.bridge.chainSlugToId(chainSlug)
  }

  cacheKey (key: string) {
    return `${this.tag}:${key}`
  }

  handleStateSwitch = async () => {
    if (!this.stateUpdateAddress) {
      return
    }

    let state: number
    try {
      const l1ChainId = this.chainSlugToId(Chain.Ethereum)
      const l1Bridge = this.getSiblingWatcherByChainId(l1ChainId).bridge
      state = await l1Bridge.getStateUpdateStatus(this.stateUpdateAddress, this.bridge.chainId)
    } catch (err) {
      this.logger.log(`getStateUpdateStatus failed with ${err}`)
      return
    }

    this.setDryMode(state === State.DryMode)
    this.setPauseMode(state === State.PauseMode)

    if (state === State.Exit) {
      this.logger.error('exit mode enabled')
      this.quit()
    }
  }

  get isDryOrPauseMode () {
    return this.dryMode || this.pauseMode
  }

  setDryMode (enabled: boolean) {
    if (this.dryMode !== enabled) {
      this.logger.warn(`Dry mode updated: ${enabled}`)
      this.dryMode = enabled
    }
  }

  setPauseMode (enabled: boolean) {
    if (this.pauseMode !== enabled) {
      this.logger.warn(`Pause mode updated: ${enabled}`)
      this.pauseMode = enabled
    }
  }

  async pollGasCost () {
    while (true) {
      try {
        const timestamp = Math.floor(Date.now() / 1000)
        const deadline = Math.floor((Date.now() + OneWeekMs) / 1000)
        const bridgeContract = this.bridge.bridgeContract.connect(getRpcProvider(this.chainSlug))
        const txOverrides = await this.bridge.txOverrides()
        const amount = BigNumber.from(2)
        const amountOutMin = BigNumber.from(0)
        const bonderFee = BigNumber.from(1)
        const bonder = await this.bridge.getConfigBonderAddress()
        txOverrides.from = bonder
        const transferNonce = `0x${'0'.repeat(64)}`
        const payload = [
          bonder,
          amount,
          transferNonce,
          bonderFee,
          txOverrides
        ]
        const gasLimit = await bridgeContract.estimateGas.bondWithdrawal(...payload)
        const estimates = [{ gasLimit, attemptSwap: false }]

        if (bridgeContract.bondWithdrawalAndDistribute) {
          const payload = [
            bonder,
            amount,
            transferNonce,
            bonderFee,
            amountOutMin,
            deadline,
            txOverrides
          ]
          const gasLimit = await bridgeContract.estimateGas.bondWithdrawalAndDistribute(...payload)
          estimates.push({ gasLimit, attemptSwap: true })
        }

        await Promise.all(estimates.map(async ({ gasLimit, attemptSwap }) => {
          const { gasCost, gasCostInToken, gasPrice, tokenPriceUsd, nativeTokenPriceUsd } = await this.bridge.getGasCostEstimation(
            gasLimit,
            this.chainSlug,
            this.tokenSymbol
          )

          const minBonderFeeAbsolute = await this.bridge.getMinBonderFeeAbsolute(this.tokenSymbol, tokenPriceUsd)

          await this.db.gasCost.addGasCost({
            chain: this.chainSlug,
            token: this.tokenSymbol,
            timestamp,
            attemptSwap,
            gasCost,
            gasCostInToken,
            gasPrice,
            gasLimit,
            tokenPriceUsd,
            nativeTokenPriceUsd,
            minBonderFeeAbsolute
          })
        }))
      } catch (err) {
        this.logger.error(`pollGasCost error: ${err.message}`)
      }
      await wait(30 * 1000)
    }
  }

  // force quit so docker can restart
  public async quit () {
    console.trace()
    this.logger.info('exiting')
    process.exit(1)
  }
}

export default BaseWatcher<|MERGE_RESOLUTION|>--- conflicted
+++ resolved
@@ -5,14 +5,9 @@
 import SyncWatcher from 'src/watchers/SyncWatcher'
 import getRpcProvider from 'src/utils/getRpcProvider'
 import wait from 'src/utils/wait'
-<<<<<<< HEAD
-import { Chain } from 'src/constants'
-import { Db, getDbSet } from 'src/db'
-=======
 import { BigNumber, Contract } from 'ethers'
 import { Chain, OneWeekMs } from 'src/constants'
 import { DbSet, getDbSet } from 'src/db'
->>>>>>> da8b1742
 import { EventEmitter } from 'events'
 import { IBaseWatcher } from './IBaseWatcher'
 import { L1Bridge as L1BridgeContract } from '@hop-protocol/core/contracts/L1Bridge'
