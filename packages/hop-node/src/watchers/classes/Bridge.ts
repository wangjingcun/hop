import ContractBase, { TxOverrides } from './ContractBase'
import getRpcProvider from 'src/utils/getRpcProvider'
import getTokenDecimals from 'src/utils/getTokenDecimals'
import getTokenMetadataByAddress from 'src/utils/getTokenMetadataByAddress'
import getTransferRootId from 'src/utils/getTransferRootId'
<<<<<<< HEAD
import { BigNumber, Contract, providers } from 'ethers'
import { Bridge as BridgeContract, MultipleWithdrawalsSettledEvent, TransferRootSetEvent, WithdrawalBondedEvent, WithdrewEvent } from '@hop-protocol/core/contracts/Bridge'
=======
import { BigNumber, Contract, utils as ethersUtils, providers } from 'ethers'
>>>>>>> 5b9ed68e
import { Chain, SettlementGasLimitPerTx } from 'src/constants'
import { DbSet, getDbSet } from 'src/db'
import { Event } from 'src/types'
import { L1Bridge as L1BridgeContract } from '@hop-protocol/core/contracts/L1Bridge'
import { L1ERC20Bridge as L1ERC20BridgeContract } from '@hop-protocol/core/contracts/L1ERC20Bridge'
import { L2Bridge as L2BridgeContract } from '@hop-protocol/core/contracts/L2Bridge'
import { MultipleWithdrawalsSettledEvent, TransferRootSetEvent, WithdrawalBondedEvent, WithdrewEvent } from '@hop-protocol/core/contracts/Bridge'
import { PriceFeed } from 'src/priceFeed'
import { State } from 'src/db/SyncStateDb'
import { formatUnits, parseEther, parseUnits, serializeTransaction } from 'ethers/lib/utils'
import { getContractFactory, predeploys } from '@eth-optimism/contracts'
import { config as globalConfig } from 'src/config'

export type EventsBatchOptions = {
  cacheKey: string
  startBlockNumber: number
  endBlockNumber: number
}

export type EventCb<E extends Event, R> = (event: E, i?: number) => R
type BridgeContract = L1BridgeContract | L1ERC20BridgeContract | L2BridgeContract

const priceFeed = new PriceFeed()

export default class Bridge extends ContractBase {
  db: DbSet
  WithdrawalBonded: string = 'WithdrawalBonded'
  Withdrew: string = 'Withdrew'
  TransferRootSet: string = 'TransferRootSet'
  MultipleWithdrawalsSettled: string = 'MultipleWithdrawalsSettled'
  tokenDecimals: number = 18
  tokenSymbol: string = ''
  bridgeContract: BridgeContract
  bridgeDeployedBlockNumber: number
  l1CanonicalTokenAddress: string

  constructor (bridgeContract: BridgeContract) {
    super(bridgeContract)
    this.bridgeContract = bridgeContract
    const metadata = getTokenMetadataByAddress(bridgeContract.address, this.chainSlug)
    const tokenDecimals: number = metadata?.decimals
    const tokenSymbol: string = metadata?.symbol

    if (tokenDecimals !== undefined) {
      this.tokenDecimals = tokenDecimals
    }
    if (tokenSymbol) {
      this.tokenSymbol = tokenSymbol
    }
    this.db = getDbSet(this.tokenSymbol)
    const bridgeDeployedBlockNumber = globalConfig.addresses[this.tokenSymbol]?.[this.chainSlug]?.bridgeDeployedBlockNumber
    const l1CanonicalTokenAddress = globalConfig.addresses[this.tokenSymbol]?.[Chain.Ethereum]?.l1CanonicalToken
    if (!bridgeDeployedBlockNumber) {
      throw new Error('bridge deployed block number is required')
    }
    if (!l1CanonicalTokenAddress) {
      throw new Error('L1 token address is required')
    }
    this.bridgeDeployedBlockNumber = bridgeDeployedBlockNumber
    this.l1CanonicalTokenAddress = l1CanonicalTokenAddress
  }

  async getBonderAddress (): Promise<string> {
    const address = await (this.bridgeContract as Contract).signer.getAddress()
    if (!address) {
      throw new Error('expected signer address')
    }
    return address
  }

  isBonder = async (): Promise<boolean> => {
    const bonder = await this.getBonderAddress()
    return await this.bridgeContract.getIsBonder(bonder)
  }

  getCredit = async (bonder?: string): Promise<BigNumber> => {
    if (!bonder) {
      bonder = await this.getBonderAddress()
    }
    const credit = await this.bridgeContract.getCredit(bonder)
    return credit
  }

  getDebit = async (bonder?: string): Promise<BigNumber> => {
    if (!bonder) {
      bonder = await this.getBonderAddress()
    }
    const debit = await this.bridgeContract.getDebitAndAdditionalDebit(
      bonder
    )
    return debit
  }

  getRawDebit = async (): Promise<BigNumber> => {
    const bonder = await this.getBonderAddress()
    const debit = await this.bridgeContract.getRawDebit(bonder)
    return debit
  }

  async getBaseAvailableCredit (bonder?: string): Promise<BigNumber> {
    const [credit, debit] = await Promise.all([
      this.getCredit(bonder),
      this.getDebit(bonder)
    ])

    return credit.sub(debit)
  }

  async hasPositiveBalance (): Promise<boolean> {
    const credit = await this.getBaseAvailableCredit()
    return credit.gt(0)
  }

  getAddress (): string {
    return this.bridgeContract.address
  }

  async getBondedWithdrawalAmount (transferId: string): Promise<BigNumber> {
    const bonderAddress = await this.getBonderAddress()
    return await this.getBondedWithdrawalAmountByBonder(bonderAddress, transferId)
  }

  getBondedWithdrawalAmountByBonder = async (
    bonder: string,
    transferId: string
  ): Promise<BigNumber> => {
    const bondedBn = await this.bridgeContract.getBondedWithdrawalAmount(
      bonder,
      transferId
    )
    return bondedBn
  }

  async getBondedWithdrawalTimestamp (
    transferId: string,
    startBlockNumber?: number,
    endBlockNumber?: number
  ): Promise<number> {
    const event = await this.getBondedWithdrawalEvent(
      transferId,
      startBlockNumber,
      endBlockNumber
    )
    if (!event) {
      return 0
    }
    return await this.getEventTimestamp(event)
  }

  async getBondedWithdrawalEvent (
    transferId: string,
    startBlockNumber?: number,
    endBlockNumber?: number
  ): Promise<WithdrawalBondedEvent | undefined> {
    let match: WithdrawalBondedEvent | undefined
    await this.eventsBatch(
      async (start: number, end: number) => {
        const events = await this.getWithdrawalBondedEvents(start, end)
        for (const event of events) {
          if (event.args.transferId === transferId) {
            match = event
            return false
          }
        }
      },
      {
        startBlockNumber,
        endBlockNumber
      }
    )

    return match
  }

  async getWithdrewEvent (
    transferId: string,
    startBlockNumber?: number,
    endBlockNumber?: number
  ): Promise<WithdrewEvent | undefined> {
    let match: WithdrewEvent | undefined
    await this.eventsBatch(
      async (start: number, end: number) => {
        const events = await this.getWithdrewEvents(start, end)
        for (const event of events) {
          if (event.args.transferId === transferId) {
            match = event
            return false
          }
        }
      },
      {
        startBlockNumber,
        endBlockNumber
      }
    )

    return match
  }

  isTransferIdSpent = async (transferId: string): Promise<boolean> => {
    return await this.bridgeContract.isTransferIdSpent(transferId)
  }

  getWithdrawalBondedEvents = async (
    startBlockNumber: number,
    endBlockNumber: number
  ) => {
    return await this.bridgeContract.queryFilter(
      this.bridgeContract.filters.WithdrawalBonded(),
      startBlockNumber,
      endBlockNumber
    )
  }

  getWithdrewEvents = async (
    startBlockNumber: number,
    endBlockNumber: number
  ) => {
    return await this.bridgeContract.queryFilter(
      this.bridgeContract.filters.Withdrew(),
      startBlockNumber,
      endBlockNumber
    )
  }

  async mapWithdrawalBondedEvents<R> (
    cb: EventCb<WithdrawalBondedEvent, R>,
    options?: Partial<EventsBatchOptions>
  ) {
    return await this.mapEventsBatch(this.getWithdrawalBondedEvents, cb, options)
  }

  async mapWithdrewEvents<R> (
    cb: EventCb<WithdrewEvent, R>,
    options?: Partial<EventsBatchOptions>
  ) {
    return await this.mapEventsBatch(this.getWithdrewEvents, cb, options)
  }

  getTransferRootSetEvents = async (
    startBlockNumber: number,
    endBlockNumber: number
  ) => {
    return await this.bridgeContract.queryFilter(
      this.bridgeContract.filters.TransferRootSet(),
      startBlockNumber,
      endBlockNumber
    )
  }

  async mapTransferRootSetEvents<R> (
    cb: EventCb<TransferRootSetEvent, R>,
    options?: Partial<EventsBatchOptions>
  ) {
    return await this.mapEventsBatch(this.getTransferRootSetEvents, cb, options)
  }

  getParamsFromSettleEventTransaction = async (multipleWithdrawalsSettledTxHash: string) => {
    const tx = await this.getTransaction(multipleWithdrawalsSettledTxHash)
    if (!tx) {
      throw new Error('expected tx object')
    }
    return this.decodeSettleBondedWithdrawalsData(tx.data)
  }

  getMultipleWithdrawalsSettledEvents = async (
    startBlockNumber: number,
    endBlockNumber: number
  ) => {
    return await this.bridgeContract.queryFilter(
      this.bridgeContract.filters.MultipleWithdrawalsSettled(),
      startBlockNumber,
      endBlockNumber
    )
  }

  async mapMultipleWithdrawalsSettledEvents<R> (
    cb: EventCb<MultipleWithdrawalsSettledEvent, R>,
    options?: Partial<EventsBatchOptions>
  ) {
    return await this.mapEventsBatch(
      this.getMultipleWithdrawalsSettledEvents,
      cb,
      options
    )
  }

  decodeSettleBondedWithdrawalsData (data: string): any {
    if (!data) {
      throw new Error('data to decode is required')
    }
    const decoded = this.bridgeContract.interface.decodeFunctionData(
      'settleBondedWithdrawals',
      data
    )
    const bonder = decoded.bonder
    const transferIds = decoded.transferIds.map((transferId: any) =>
      transferId.toString()
    )
    const totalAmount = decoded.totalAmount

    return {
      bonder,
      transferIds,
      totalAmount
    }
  }

  getTransferRootId = (
    transferRootHash: string,
    totalAmount: BigNumber
  ): string => {
    return getTransferRootId(
      transferRootHash,
      totalAmount
    )
  }

  getTransferRoot = async (
    transferRootHash: string,
    totalAmount: BigNumber
  ) => {
    return await this.bridgeContract.getTransferRoot(
      transferRootHash,
      totalAmount
    )
  }

  // get the chain ids of all bridged L2s and L1
  async getChainIds (): Promise<number[]> {
    const chainIds: number[] = []
    for (const key in globalConfig.networks) {
      const { chainId } = globalConfig.networks[key]
      chainIds.push(chainId)
    }
    return chainIds
  }

  stake = async (amount: BigNumber): Promise<providers.TransactionResponse> => {
    const bonder = await this.getBonderAddress()
    const txOverrides = await this.txOverrides()
    if (
      this.chainSlug === Chain.Ethereum &&
      this.tokenSymbol === 'ETH'
    ) {
      txOverrides.value = amount
    }

    const tx = await this.bridgeContract.stake(
      bonder,
      amount,
      txOverrides
    )

    return tx
  }

  unstake = async (amount: BigNumber): Promise<providers.TransactionResponse> => {
    const tx = await this.bridgeContract.unstake(
      amount,
      await this.txOverrides()
    )
    return tx
  }

  bondWithdrawal = async (
    recipient: string,
    amount: BigNumber,
    transferNonce: string,
    bonderFee: BigNumber
  ): Promise<providers.TransactionResponse> => {
    const txOverrides = await this.txOverrides()
    const payload = [
      recipient,
      amount,
      transferNonce,
      bonderFee,
      txOverrides
    ] as const

    if (this.chainSlug === Chain.Ethereum) {
      const gasLimit = await this.bridgeContract.estimateGas.bondWithdrawal(...payload)
      ;(payload[payload.length - 1] as TxOverrides).gasLimit = gasLimit.add(50_000)
    }

    const tx = await this.bridgeContract.bondWithdrawal(...payload)
    return tx
  }

  settleBondedWithdrawals = async (
    bonder: string,
    transferIds: string[],
    amount: BigNumber
  ): Promise<providers.TransactionResponse> => {
    const tx = await this.bridgeContract.settleBondedWithdrawals(
      bonder,
      transferIds,
      amount,
      await this.txOverrides()
    )

    return tx
  }

<<<<<<< HEAD
=======
  withdraw = async (
    recipient: string,
    amount: BigNumber,
    transferNonce: string,
    bonderFee: BigNumber,
    amountOutMin: BigNumber,
    deadline: BigNumber,
    rootHash: string,
    transferRootTotalAmount: BigNumber,
    transferIdTreeIndex: number,
    siblings: string[],
    totalLeaves: number
  ): Promise<providers.TransactionResponse> => {
    const tx = await this.bridgeContract.withdraw(
      recipient,
      amount,
      transferNonce,
      bonderFee,
      amountOutMin,
      deadline,
      rootHash,
      transferRootTotalAmount,
      transferIdTreeIndex,
      siblings,
      totalLeaves,
      await this.txOverrides()
    )

    return tx
  }

  getStateUpdateStatus = async (stateUpdateAddress: string, chainId: number): Promise<number> => {
    const abi = ['function currentState(address,uint256)']
    const ethersInterface = new ethersUtils.Interface(abi)
    const data = ethersInterface.encodeFunctionData(
      'currentState', [this.l1CanonicalTokenAddress, chainId]
    )
    const tx = {
      to: stateUpdateAddress,
      data
    }
    const res: string = await this.contract.provider.call(tx)
    return Number(res)
  }

>>>>>>> 5b9ed68e
  async getEthBalance (): Promise<BigNumber> {
    const bonder = await this.getBonderAddress()
    if (!bonder) {
      throw new Error('expected bonder address')
    }
    return await this.getBalance(bonder)
  }

  formatUnits (value: BigNumber) {
    return Number(formatUnits(value.toString(), this.tokenDecimals))
  }

  parseUnits (value: string | number) {
    return parseUnits(value.toString(), this.tokenDecimals)
  }

  formatEth (value: BigNumber) {
    return Number(formatUnits(value.toString(), 18))
  }

  parseEth (value: string | number) {
    return parseUnits(value.toString(), 18)
  }

  protected async mapEventsBatch<E extends Event, R> (
    getEventsMethod: (start: number, end: number) => Promise<E[]>,
    cb: EventCb<E, R>,
    options?: Partial<EventsBatchOptions>
  ): Promise<R[]> {
    let i = 0
    const promises: R[] = []
    await this.eventsBatch(async (start: number, end: number) => {
      let events = await getEventsMethod(start, end)
      events = events.reverse()
      for (const event of events) {
        promises.push(cb(event, i))
      }
      i++
    }, options)
    return await Promise.all(promises)
  }

  public async eventsBatch (
    cb: (start?: number, end?: number, i?: number) => Promise<boolean | undefined> | Promise<void>,
    options: Partial<EventsBatchOptions> = {}
  ) {
    this.validateEventsBatchInput(options)

    let cacheKey = ''
    let state: State | undefined
    if (options.cacheKey) {
      cacheKey = this.getCacheKeyFromKey(
        this.chainId,
        this.address,
        options.cacheKey
      )
      state = await this.db.syncState.getByKey(cacheKey)
    }

    let {
      start,
      end,
      batchBlocks,
      earliestBlockInBatch,
      latestBlockInBatch
    } = await this.getBlockValues(options, state) // eslint-disable-line

    let i = 0
    while (start >= earliestBlockInBatch) {
      const shouldContinue = await cb(start, end, i)
      if (
        (typeof shouldContinue === 'boolean' && !shouldContinue) ||
        start === earliestBlockInBatch
      ) {
        break
      }

      // Subtract 1 so that the boundary blocks are not double counted
      end = start - 1
      start = end - batchBlocks! // eslint-disable-line

      if (start < earliestBlockInBatch) {
        start = earliestBlockInBatch
      }
      i++
    }

    // Only store latest block if a full sync is successful.
    // Sync is complete when the start block is reached since
    // it traverses backwards from head.
    if (cacheKey && start === earliestBlockInBatch) {
      await this.db.syncState.update(cacheKey, {
        latestBlockSynced: latestBlockInBatch,
        timestamp: Date.now()
      })
    }
  }

  private readonly getBlockValues = async (options: Partial<EventsBatchOptions>, state?: State) => {
    const { startBlockNumber, endBlockNumber } = options

    let end: number
    let start: number
    let totalBlocksInBatch: number
    const { totalBlocks, batchBlocks } = globalConfig.sync[this.chainSlug]
    const currentBlockNumber = await this.getBlockNumber()
    const currentBlockNumberWithFinality = currentBlockNumber - this.waitConfirmations
    const isInitialSync = !state?.latestBlockSynced && startBlockNumber && !endBlockNumber
    const isSync = state?.latestBlockSynced && startBlockNumber && !endBlockNumber

    if (startBlockNumber && endBlockNumber) {
      end = endBlockNumber
      totalBlocksInBatch = end - startBlockNumber
    } else if (endBlockNumber) {
      end = endBlockNumber
      totalBlocksInBatch = totalBlocks! // eslint-disable-line
    } else if (isInitialSync) {
      end = currentBlockNumberWithFinality
      totalBlocksInBatch = end - (startBlockNumber ?? 0)
    } else if (isSync) {
      end = Math.max(currentBlockNumberWithFinality, state?.latestBlockSynced ?? 0)
      totalBlocksInBatch = end - (state?.latestBlockSynced ?? 0)
    } else {
      end = currentBlockNumberWithFinality
      totalBlocksInBatch = totalBlocks! // eslint-disable-line
    }

    // Handle the case where the chain has less blocks than the total block config
    // This may happen during an Optimism regensis, for example
    if (end - totalBlocksInBatch < 0) {
      totalBlocksInBatch = end
    }

    if (totalBlocksInBatch <= batchBlocks!) { // eslint-disable-line
      start = end - totalBlocksInBatch
    } else {
      start = end - batchBlocks! // eslint-disable-line
    }

    const earliestBlockInBatch = end - totalBlocksInBatch
    const latestBlockInBatch = end

    // NOTE: We do not handle the case where end minus batchBlocks is
    // a negative, which should never happen

    return {
      start,
      end,
      batchBlocks,
      earliestBlockInBatch,
      latestBlockInBatch
    }
  }

  public getCacheKeyFromKey = (
    chainId: number,
    address: string,
    key: string
  ) => {
    return `${chainId}:${address}:${key}`
  }

  shouldAttemptSwap (amountOutMin: BigNumber, deadline: BigNumber): boolean {
    return amountOutMin?.gt(0) || deadline?.gt(0)
  }

  private readonly validateEventsBatchInput = (
    options: Partial<EventsBatchOptions> = {}
  ) => {
    const { cacheKey, startBlockNumber, endBlockNumber } = options

    const isStartAndEndBlock = startBlockNumber && endBlockNumber
    if (isStartAndEndBlock) {
      if (startBlockNumber >= endBlockNumber) {
        throw new Error(
          'Cannot pass in an end block that is before a start block'
        )
      }

      if (startBlockNumber < 0 || endBlockNumber < 0) {
        throw new Error(
          'Cannot pass in a start or end block that is less than 0'
        )
      }

      if (cacheKey) {
        throw new Error(
          'A key cannot exist when a start and end block are explicitly defined'
        )
      }
    }
  }

  async getMinBonderFeeAbsolute (tokenSymbol: string, tokenPriceUsd: number) {
    // There is no concept of a minBonderFeeAbsolute on the L1 bridge so we default to 0 since the
    // relative fee will negate this value anyway
    const destinationChain = this.chainSlug
    if (destinationChain === Chain.Ethereum) {
      return BigNumber.from(0)
    }

    const minBonderFeeUsd = 0.25
    const tokenDecimals = getTokenDecimals(tokenSymbol)
    let minBonderFeeAbsolute = parseUnits(
      (minBonderFeeUsd / tokenPriceUsd).toFixed(tokenDecimals),
      tokenDecimals
    )

    // add 10% buffer for in the case that the token price materially
    // changes after the transaction send but before bond
    const tolerance = 0.10
    minBonderFeeAbsolute = minBonderFeeAbsolute.sub(minBonderFeeAbsolute.mul(tolerance * 100).div(100))

    return minBonderFeeAbsolute
  }

  async getBonderFeeBps (
    destinationChain: Chain,
    amountIn: BigNumber,
    minBonderFeeAbsolute: BigNumber
  ) {
    if (amountIn.lte(0)) {
      return BigNumber.from(0)
    }
    const fees = globalConfig?.fees?.[this.tokenSymbol]
    if (!fees) {
      throw new Error(`fee config not found for ${this.tokenSymbol}`)
    }

    const bonderFeeBps = fees[destinationChain]
    if (!bonderFeeBps) {
      throw new Error(`fee config not found for chain ${destinationChain}`)
    }
    const minBonderFeeRelative = amountIn.mul(bonderFeeBps).div(10000)
    let minBonderFee = minBonderFeeRelative.gt(minBonderFeeAbsolute)
      ? minBonderFeeRelative
      : minBonderFeeAbsolute

    // add 10% buffer for in the case amountIn is greater than originally
    // estimated in frontend due to user receiving more hTokens during swap
    const tolerance = 0.10
    minBonderFee = minBonderFee.sub(minBonderFee.mul(tolerance * 100).div(100))
    return minBonderFee
  }

  async getGasCostEstimation (
    chain: string,
    tokenSymbol: string,
    gasLimit: BigNumber,
    data?: string,
    to?: string
  ) {
    const chainNativeTokenSymbol = this.getChainNativeTokenSymbol(chain)
    const provider = getRpcProvider(chain)!
    let gasPrice = await provider.getGasPrice()
    // Arbitrum returns a gasLimit & gasPriceBid that exceeds the actual used.
    // The values change as they collect more data. 2x here is generous but they should never go under this.
    if (this.chainSlug === Chain.Arbitrum) {
      gasPrice = gasPrice.div(2)
      gasLimit = gasLimit.div(2)
    }

    // Include the cost to settle an individual transfer
    const settlementGasLimitPerTx: number = SettlementGasLimitPerTx[chain]
    const gasLimitWithSettlement = gasLimit.add(settlementGasLimitPerTx)

    let gasCost = gasLimitWithSettlement.mul(gasPrice)

    if (this.chainSlug === Chain.Optimism && data && to) {
      try {
        const ovmGasPriceOracle = getContractFactory('OVM_GasPriceOracle')
          .attach(predeploys.OVM_GasPriceOracle).connect(getRpcProvider(this.chainSlug)!)
        const serializedTx = serializeTransaction({
          value: parseEther('0'),
          gasPrice,
          gasLimit,
          to,
          data
        })
        const l1FeeInWei = await ovmGasPriceOracle.getL1Fee(serializedTx)
        gasCost = gasCost.add(l1FeeInWei)
      } catch (err) {
        console.error(err)
      }
    }

    const {
      decimals: tokenDecimals,
      priceUsd: tokenPriceUsd,
      priceUsdWei: tokenPriceUsdWei
    } = await this.getGasCostTokenValues(tokenSymbol)
    const {
      decimals: nativeTokenDecimals,
      priceUsd: nativeTokenPriceUsd,
      priceUsdWei: nativeTokenPriceUsdWei
    } = await this.getGasCostTokenValues(chainNativeTokenSymbol)

    const multiplier = parseEther('1')
    const rate = (nativeTokenPriceUsdWei.mul(multiplier)).div(tokenPriceUsdWei)
    const exponent = nativeTokenDecimals - tokenDecimals

    const gasCostInTokenWei = gasCost.mul(rate).div(multiplier)
    const gasCostInToken = gasCostInTokenWei.div(BigNumber.from(10).pow(exponent))

    return {
      gasCost,
      gasCostInToken,
      gasPrice,
      gasLimit,
      tokenPriceUsd,
      nativeTokenPriceUsd
    }
  }

  async getGasCostTokenValues (symbol: string) {
    const decimals = getTokenDecimals(symbol)
    const priceUsd = await priceFeed.getPriceByTokenSymbol(symbol)!
    if (typeof priceUsd !== 'number') {
      throw new Error('expected price to be number type')
    }
    const priceUsdWei = parseEther(priceUsd.toString())
    return {
      decimals,
      priceUsd,
      priceUsdWei
    }
  }

  getChainNativeTokenSymbol (chain: string) {
    if (chain === Chain.Polygon) {
      return 'MATIC'
    } else if (chain === Chain.Gnosis) {
      return 'DAI'
    }

    return 'ETH'
  }
}<|MERGE_RESOLUTION|>--- conflicted
+++ resolved
@@ -3,12 +3,7 @@
 import getTokenDecimals from 'src/utils/getTokenDecimals'
 import getTokenMetadataByAddress from 'src/utils/getTokenMetadataByAddress'
 import getTransferRootId from 'src/utils/getTransferRootId'
-<<<<<<< HEAD
 import { BigNumber, Contract, providers } from 'ethers'
-import { Bridge as BridgeContract, MultipleWithdrawalsSettledEvent, TransferRootSetEvent, WithdrawalBondedEvent, WithdrewEvent } from '@hop-protocol/core/contracts/Bridge'
-=======
-import { BigNumber, Contract, utils as ethersUtils, providers } from 'ethers'
->>>>>>> 5b9ed68e
 import { Chain, SettlementGasLimitPerTx } from 'src/constants'
 import { DbSet, getDbSet } from 'src/db'
 import { Event } from 'src/types'
@@ -413,8 +408,6 @@
     return tx
   }
 
-<<<<<<< HEAD
-=======
   withdraw = async (
     recipient: string,
     amount: BigNumber,
@@ -446,21 +439,6 @@
     return tx
   }
 
-  getStateUpdateStatus = async (stateUpdateAddress: string, chainId: number): Promise<number> => {
-    const abi = ['function currentState(address,uint256)']
-    const ethersInterface = new ethersUtils.Interface(abi)
-    const data = ethersInterface.encodeFunctionData(
-      'currentState', [this.l1CanonicalTokenAddress, chainId]
-    )
-    const tx = {
-      to: stateUpdateAddress,
-      data
-    }
-    const res: string = await this.contract.provider.call(tx)
-    return Number(res)
-  }
-
->>>>>>> 5b9ed68e
   async getEthBalance (): Promise<BigNumber> {
     const bonder = await this.getBonderAddress()
     if (!bonder) {
