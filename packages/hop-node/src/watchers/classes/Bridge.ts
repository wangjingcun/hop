import ContractBase from './ContractBase'
import getRpcProvider from 'src/utils/getRpcProvider'
import getTokenDecimals from 'src/utils/getTokenDecimals'
import getTokenMetadataByAddress from 'src/utils/getTokenMetadataByAddress'
import getTransferRootId from 'src/utils/getTransferRootId'
import isL1ChainId from 'src/utils/isL1ChainId'
import rateLimitRetry from 'src/utils/rateLimitRetry'
import { BigNumber, Contract, utils as ethersUtils, providers } from 'ethers'
<<<<<<< HEAD
import { Chain, MinBonderFeeAbsolute } from 'src/constants'
=======
import { BonderFeeBps, Chain, MinBonderFeeAbsolute } from 'src/constants'
import { Bridge as BridgeContract, MultipleWithdrawalsSettledEvent, TransferRootSetEvent, WithdrawalBondedEvent, WithdrewEvent } from '@hop-protocol/core/contracts/Bridge'
>>>>>>> aea1c00e
import { DbSet, getDbSet } from 'src/db'
import { Event } from 'src/types'
import { PriceFeed } from 'src/priceFeed'
import { State } from 'src/db/SyncStateDb'
import { formatUnits, parseEther, parseUnits } from 'ethers/lib/utils'
import { config as globalConfig } from 'src/config'

export type EventsBatchOptions = {
  cacheKey: string
  startBlockNumber: number
  endBlockNumber: number
}

export type EventCb<E extends Event, R> = (event: E, i?: number) => R

const priceFeed = new PriceFeed()

export default class Bridge extends ContractBase {
  db: DbSet
  WithdrawalBonded: string = 'WithdrawalBonded'
  Withdrew: string = 'Withdrew'
  TransferRootSet: string = 'TransferRootSet'
  MultipleWithdrawalsSettled: string = 'MultipleWithdrawalsSettled'
  tokenDecimals: number = 18
  tokenSymbol: string = ''
  bridgeContract: BridgeContract
  bridgeDeployedBlockNumber: number
  l1CanonicalTokenAddress: string
  stateUpdateAddress: string

  constructor (bridgeContract: BridgeContract) {
    super(bridgeContract)
    this.bridgeContract = bridgeContract
    const metadata = getTokenMetadataByAddress(bridgeContract.address, this.chainSlug)
    const tokenDecimals: number = metadata?.decimals
    const tokenSymbol: string = metadata?.symbol

    if (tokenDecimals !== undefined) {
      this.tokenDecimals = tokenDecimals
    }
    if (tokenSymbol) {
      this.tokenSymbol = tokenSymbol
    }
    this.db = getDbSet(this.tokenSymbol)
    const bridgeDeployedBlockNumber = globalConfig.tokens[this.tokenSymbol]?.[this.chainSlug]?.bridgeDeployedBlockNumber
    const l1CanonicalTokenAddress = globalConfig.tokens[this.tokenSymbol]?.[Chain.Ethereum]?.l1CanonicalToken
    if (!bridgeDeployedBlockNumber) {
      throw new Error('bridge deployed block number is required')
    }
    if (!l1CanonicalTokenAddress) {
      throw new Error('L1 token address is required')
    }
    this.bridgeDeployedBlockNumber = bridgeDeployedBlockNumber
    this.l1CanonicalTokenAddress = l1CanonicalTokenAddress
    this.stateUpdateAddress = globalConfig.stateUpdateAddress
  }

  async getBonderAddress (): Promise<string> {
    return await (this.bridgeContract as Contract).signer.getAddress()
  }

  isBonder = rateLimitRetry(async (): Promise<boolean> => {
    const bonder = await this.getBonderAddress()
    return await this.bridgeContract.getIsBonder(bonder)
  })

  getCredit = rateLimitRetry(async (bonder?: string): Promise<BigNumber> => {
    if (!bonder) {
      bonder = await this.getBonderAddress()
    }
    const credit = await this.bridgeContract.getCredit(bonder)
    return credit
  })

  getDebit = rateLimitRetry(async (bonder?: string): Promise<BigNumber> => {
    if (!bonder) {
      bonder = await this.getBonderAddress()
    }
    const debit = await this.bridgeContract.getDebitAndAdditionalDebit(
      bonder
    )
    return debit
  })

  getRawDebit = rateLimitRetry(async (): Promise<BigNumber> => {
    const bonder = await this.getBonderAddress()
    const debit = await this.bridgeContract.getRawDebit(bonder)
    return debit
  })

  async getBaseAvailableCredit (bonder?: string): Promise<BigNumber> {
    const [credit, debit] = await Promise.all([
      this.getCredit(bonder),
      this.getDebit(bonder)
    ])
    return credit.sub(debit)
  }

  async hasPositiveBalance (): Promise<boolean> {
    const credit = await this.getBaseAvailableCredit()
    return credit.gt(0)
  }

  getAddress (): string {
    return this.bridgeContract.address
  }

  async getBondedWithdrawalAmount (transferId: string): Promise<BigNumber> {
    const bonderAddress = await this.getBonderAddress()
    return await this.getBondedWithdrawalAmountByBonder(bonderAddress, transferId)
  }

  getBondedWithdrawalAmountByBonder = rateLimitRetry(async (
    bonder: string,
    transferId: string
  ): Promise<BigNumber> => {
    const bondedBn = await this.bridgeContract.getBondedWithdrawalAmount(
      bonder,
      transferId
    )
    return bondedBn
  })

  async getBondedWithdrawalTimestamp (
    transferId: string,
    startBlockNumber?: number,
    endBlockNumber?: number
  ): Promise<number> {
    const event = await this.getBondedWithdrawalEvent(
      transferId,
      startBlockNumber,
      endBlockNumber
    )
    if (!event) {
      return 0
    }
    return await this.getEventTimestamp(event)
  }

  async getBondedWithdrawalEvent (
    transferId: string,
    startBlockNumber?: number,
    endBlockNumber?: number
  ): Promise<WithdrawalBondedEvent | undefined> {
    let match: WithdrawalBondedEvent | undefined
    await this.eventsBatch(
      async (start: number, end: number) => {
        const events = await this.getWithdrawalBondedEvents(start, end)
        for (const event of events) {
          if (event.args.transferId === transferId) {
            match = event
            return false
          }
        }
      },
      {
        startBlockNumber,
        endBlockNumber
      }
    )

    return match
  }

  async getWithdrewEvent (
    transferId: string,
    startBlockNumber?: number,
    endBlockNumber?: number
  ): Promise<WithdrewEvent | undefined> {
    let match: WithdrewEvent | undefined
    await this.eventsBatch(
      async (start: number, end: number) => {
        const events = await this.getWithdrewEvents(start, end)
        for (const event of events) {
          if (event.args.transferId === transferId) {
            match = event
            return false
          }
        }
      },
      {
        startBlockNumber,
        endBlockNumber
      }
    )

    return match
  }

  isTransferIdSpent = rateLimitRetry(async (transferId: string): Promise<boolean> => {
    return await this.bridgeContract.isTransferIdSpent(transferId)
  })

  getWithdrawalBondedEvents = rateLimitRetry(async (
    startBlockNumber: number,
    endBlockNumber: number
  ) => {
    return await this.bridgeContract.queryFilter(
      this.bridgeContract.filters.WithdrawalBonded(),
      startBlockNumber,
      endBlockNumber
    )
  })

  getWithdrewEvents = rateLimitRetry(async (
    startBlockNumber: number,
    endBlockNumber: number
  ) => {
    return await this.bridgeContract.queryFilter(
      this.bridgeContract.filters.Withdrew(),
      startBlockNumber,
      endBlockNumber
    )
  })

  async mapWithdrawalBondedEvents<R> (
    cb: EventCb<WithdrawalBondedEvent, R>,
    options?: Partial<EventsBatchOptions>
  ) {
    return await this.mapEventsBatch(this.getWithdrawalBondedEvents, cb, options)
  }

  async mapWithdrewEvents<R> (
    cb: EventCb<WithdrewEvent, R>,
    options?: Partial<EventsBatchOptions>
  ) {
    return await this.mapEventsBatch(this.getWithdrewEvents, cb, options)
  }

  getTransferRootSetEvents = rateLimitRetry(async (
    startBlockNumber: number,
    endBlockNumber: number
  ) => {
    return await this.bridgeContract.queryFilter(
      this.bridgeContract.filters.TransferRootSet(),
      startBlockNumber,
      endBlockNumber
    )
  })

  async getTransferRootSetTxHash (
    transferRootHash: string
  ): Promise<string | undefined> {
    let txHash: string | undefined
    await this.eventsBatch(async (start: number, end: number) => {
      const events = await this.getTransferRootSetEvents(
        start,
        end
      )

      for (const event of events) {
        if (transferRootHash === event.args.rootHash) {
          txHash = event.transactionHash
          return false
        }
      }
      return true
    })

    return txHash
  }

  async mapTransferRootSetEvents<R> (
    cb: EventCb<TransferRootSetEvent, R>,
    options?: Partial<EventsBatchOptions>
  ) {
    return await this.mapEventsBatch(this.getTransferRootSetEvents, cb, options)
  }

  getWithdrawalBondSettledEvents = rateLimitRetry(async (
    startBlockNumber: number,
    endBlockNumber: number
  ) => {
    return await this.bridgeContract.queryFilter(
      this.bridgeContract.filters.WithdrawalBondSettled(),
      startBlockNumber,
      endBlockNumber
    )
  })

  decodeSettleBondedWithdrawalData (data: string): any {
    if (!data) {
      throw new Error('data to decode is required')
    }
    const decoded = this.bridgeContract.interface.decodeFunctionData(
      'settleBondedWithdrawal',
      data
    )

    const bonder = decoded.bonder
    const transferId = decoded.transferId.toString()
    const rootHash = decoded.rootHash.toString()
    const transferRootTotalAmount = decoded.transferRootTotalAmount
    const transferIdTreeIndex = Number(decoded.transferIdTreeIndex.toString())
    const siblings = decoded.siblings.map((sibling: any) => sibling.toString())
    const totalLeaves = Number(decoded.totalLeaves.toString())

    return {
      bonder,
      transferId,
      rootHash,
      transferRootTotalAmount,
      transferIdTreeIndex,
      siblings,
      totalLeaves
    }
  }

  getTransferIdsFromSettleEventTransaction = async (multipleWithdrawalsSettledTxHash: string) => {
    const tx = await this.getTransaction(multipleWithdrawalsSettledTxHash)
    if (!tx) {
      throw new Error('expected tx object')
    }
    const { transferIds } = await this.decodeSettleBondedWithdrawalsData(tx.data)
    return transferIds
  }

  getMultipleWithdrawalsSettledEvents = rateLimitRetry(async (
    startBlockNumber: number,
    endBlockNumber: number
  ) => {
    return await this.bridgeContract.queryFilter(
      this.bridgeContract.filters.MultipleWithdrawalsSettled(),
      startBlockNumber,
      endBlockNumber
    )
  })

  async mapMultipleWithdrawalsSettledEvents<R> (
    cb: EventCb<MultipleWithdrawalsSettledEvent, R>,
    options?: Partial<EventsBatchOptions>
  ) {
    return await this.mapEventsBatch(
      this.getMultipleWithdrawalsSettledEvents,
      cb,
      options
    )
  }

  decodeSettleBondedWithdrawalsData (data: string): any {
    if (!data) {
      throw new Error('data to decode is required')
    }
    const decoded = this.bridgeContract.interface.decodeFunctionData(
      'settleBondedWithdrawals',
      data
    )
    const bonder = decoded.bonder
    const transferIds = decoded.transferIds.map((transferId: any) =>
      transferId.toString()
    )
    const totalAmount = decoded.totalAmount

    return {
      bonder,
      transferIds,
      totalAmount
    }
  }

  getTransferRootId = (
    transferRootHash: string,
    totalAmount: BigNumber
  ): string => {
    return getTransferRootId(
      transferRootHash,
      totalAmount
    )
  }

  getTransferRoot = rateLimitRetry(async (
    transferRootHash: string,
    totalAmount: BigNumber
  ) => {
    return await this.bridgeContract.getTransferRoot(
      transferRootHash,
      totalAmount
    )
  })

  // get the chain ids of all bridged L2s and L1
  async getChainIds (): Promise<number[]> {
    const chainIds: number[] = []
    for (const key in globalConfig.networks) {
      const { networkId: chainId } = globalConfig.networks[key]
      chainIds.push(chainId)
    }
    return chainIds
  }

  async getL1ChainId (): Promise<number | undefined> {
    for (const key in globalConfig.networks) {
      const { networkId: chainId } = globalConfig.networks[key]
      if (isL1ChainId(chainId)) {
        return chainId
      }
    }
  }

  async getL2ChainIds (): Promise<number[]> {
    const chainIds: number[] = []
    for (const key in globalConfig.networks) {
      const { networkId: chainId } = globalConfig.networks[key]
      if (isL1ChainId(chainId)) {
        continue
      }
      chainIds.push(chainId)
    }
    return chainIds
  }

  stake = rateLimitRetry(async (amount: BigNumber): Promise<providers.TransactionResponse> => {
    const bonder = await this.getBonderAddress()
    const txOverrides = await this.txOverrides()
    const isEthSend = this.chainSlug === Chain.Ethereum
    if (isEthSend) {
      txOverrides.value = amount
    }
    const tx = await this.bridgeContract.stake(
      bonder,
      amount,
      txOverrides
    )

    return tx
  })

  unstake = rateLimitRetry(async (amount: BigNumber): Promise<providers.TransactionResponse> => {
    const tx = await this.bridgeContract.unstake(
      amount,
      await this.txOverrides()
    )
    return tx
  })

  bondWithdrawal = rateLimitRetry(async (
    recipient: string,
    amount: BigNumber,
    transferNonce: string,
    bonderFee: BigNumber
  ): Promise<providers.TransactionResponse> => {
    const txOverrides = await this.txOverrides()
    const payload = [
      recipient,
      amount,
      transferNonce,
      bonderFee,
      txOverrides
    ] as const

    const tx = await this.bridgeContract.bondWithdrawal(...payload)

    return tx
  })

  settleBondedWithdrawals = rateLimitRetry(async (
    bonder: string,
    transferIds: string[],
    amount: BigNumber
  ): Promise<providers.TransactionResponse> => {
    const tx = await this.bridgeContract.settleBondedWithdrawals(
      bonder,
      transferIds,
      amount,
      await this.txOverrides()
    )

    return tx
  })

  getStateUpdateStatus = rateLimitRetry(async (stateUpdateAddress: string, chainId: number): Promise<number> => {
    const abi = ['function currentState(address,uint256)']
    const ethersInterface = new ethersUtils.Interface(abi)
    const data = ethersInterface.encodeFunctionData(
      'currentState', [this.l1CanonicalTokenAddress, chainId]
    )
    const tx = {
      to: stateUpdateAddress,
      data
    }
    const res: string = await this.contract.provider.call(tx)
    return Number(res)
  })

  async getEthBalance (): Promise<BigNumber> {
    const bonder = await this.getBonderAddress()
    return await this.getBalance(bonder)
  }

  formatUnits (value: BigNumber) {
    return Number(formatUnits(value.toString(), this.tokenDecimals))
  }

  parseUnits (value: string | number) {
    return parseUnits(value.toString(), this.tokenDecimals)
  }

  formatEth (value: BigNumber) {
    return Number(formatUnits(value.toString(), 18))
  }

  parseEth (value: string | number) {
    return parseUnits(value.toString(), 18)
  }

  protected async mapEventsBatch<E extends Event, R> (
    getEventsMethod: (start: number, end: number) => Promise<E[]>,
    cb: EventCb<E, R>,
    options?: Partial<EventsBatchOptions>
  ): Promise<R[]> {
    let i = 0
    const promises: R[] = []
    await this.eventsBatch(async (start: number, end: number) => {
      let events = await rateLimitRetry(getEventsMethod)(start, end)
      events = events.reverse()
      for (const event of events) {
        promises.push(cb(event, i))
      }
      i++
    }, options)
    return await Promise.all(promises)
  }

  public async eventsBatch (
    cb: (start?: number, end?: number, i?: number) => Promise<boolean | undefined> | Promise<void>,
    options: Partial<EventsBatchOptions> = {}
  ) {
    this.validateEventsBatchInput(options)

    let cacheKey = ''
    let state: State | undefined
    if (options.cacheKey) {
      cacheKey = this.getCacheKeyFromKey(
        this.chainId,
        this.address,
        options.cacheKey
      )
      state = await this.db.syncState.getByKey(cacheKey)
    }

    let {
      start,
      end,
      batchBlocks,
      earliestBlockInBatch,
      latestBlockInBatch
    } = await this.getBlockValues(options, state) // eslint-disable-line

    let i = 0
    while (start >= earliestBlockInBatch) {
      const shouldContinue = await rateLimitRetry(cb)(start, end, i)
      if (
        (typeof shouldContinue === 'boolean' && !shouldContinue) ||
        start === earliestBlockInBatch
      ) {
        break
      }

      // Subtract 1 so that the boundary blocks are not double counted
      end = start - 1
      start = end - batchBlocks! // eslint-disable-line

      if (start < earliestBlockInBatch) {
        start = earliestBlockInBatch
      }
      i++
    }

    // Only store latest block if a full sync is successful.
    // Sync is complete when the start block is reached since
    // it traverses backwards from head.
    if (cacheKey && start === earliestBlockInBatch) {
      await this.db.syncState.update(cacheKey, {
        latestBlockSynced: latestBlockInBatch,
        timestamp: Date.now()
      })
    }
  }

  private readonly getBlockValues = async (options: Partial<EventsBatchOptions>, state?: State) => {
    const { startBlockNumber, endBlockNumber } = options

    let end: number
    let start: number
    let totalBlocksInBatch: number
    const { totalBlocks, batchBlocks } = globalConfig.sync[this.chainSlug]
    const currentBlockNumber = await this.getBlockNumber()
    const currentBlockNumberWithFinality = currentBlockNumber - this.waitConfirmations
    const isInitialSync = !state?.latestBlockSynced && startBlockNumber && !endBlockNumber
    const isSync = state?.latestBlockSynced && startBlockNumber && !endBlockNumber

    if (startBlockNumber && endBlockNumber) {
      end = endBlockNumber
      totalBlocksInBatch = end - startBlockNumber
    } else if (endBlockNumber) {
      end = endBlockNumber
      totalBlocksInBatch = totalBlocks! // eslint-disable-line
    } else if (isInitialSync) {
      end = currentBlockNumberWithFinality
      totalBlocksInBatch = end - (startBlockNumber ?? 0)
    } else if (isSync) {
      end = Math.max(currentBlockNumberWithFinality, state?.latestBlockSynced ?? 0)
      totalBlocksInBatch = end - (state?.latestBlockSynced ?? 0)
    } else {
      end = currentBlockNumberWithFinality
      totalBlocksInBatch = totalBlocks! // eslint-disable-line
    }

    // Handle the case where the chain has less blocks than the total block config
    // This may happen during an Optimism regensis, for example
    if (end - totalBlocksInBatch < 0) {
      totalBlocksInBatch = end
    }

    if (totalBlocksInBatch <= batchBlocks!) { // eslint-disable-line
      start = end - totalBlocksInBatch
    } else {
      start = end - batchBlocks! // eslint-disable-line
    }

    const earliestBlockInBatch = end - totalBlocksInBatch
    const latestBlockInBatch = end

    // NOTE: We do not handle the case where end minus batchBlocks is
    // a negative, which should never happen

    return {
      start,
      end,
      batchBlocks,
      earliestBlockInBatch,
      latestBlockInBatch
    }
  }

  public getCacheKeyFromKey = (
    chainId: number,
    address: string,
    key: string
  ) => {
    return `${chainId}:${address}:${key}`
  }

  shouldAttemptSwap (amountOutMin: BigNumber, deadline: BigNumber): boolean {
    return amountOutMin?.gt(0) || deadline?.gt(0)
  }

  private readonly validateEventsBatchInput = (
    options: Partial<EventsBatchOptions> = {}
  ) => {
    const { cacheKey, startBlockNumber, endBlockNumber } = options

    const isStartAndEndBlock = startBlockNumber && endBlockNumber
    if (isStartAndEndBlock) {
      if (startBlockNumber >= endBlockNumber) {
        throw new Error(
          'Cannot pass in an end block that is before a start block'
        )
      }

      if (startBlockNumber < 0 || endBlockNumber < 0) {
        throw new Error(
          'Cannot pass in a start or end block that is less than 0'
        )
      }

      if (cacheKey) {
        throw new Error(
          'A key cannot exist when a start and end block are explicitly defined'
        )
      }
    }
  }

  async getMinBonderFeeAbsolute (tokenSymbol: string, tokenPriceUsd: number) {
    // There is no concept of a minBonderFeeAbsolute on the L1 bridge so we default to 0 since the
    // relative fee will negate this value anyway
    const destinationChain = this.chainSlug
    if (destinationChain === Chain.Ethereum) {
      return BigNumber.from(0)
    }

    // absolute minimum is $1 of token
    const tokenDecimals = getTokenDecimals(tokenSymbol)
    const minBonderFeeAbsolute = parseUnits(
      (1 / tokenPriceUsd).toFixed(tokenDecimals),
      tokenDecimals
    )

    return minBonderFeeAbsolute
  }

  async getBonderFeeBps (
    amountIn: BigNumber,
    minBonderFeeAbsolute: BigNumber
  ) {
    if (amountIn.lte(0)) {
      return BigNumber.from(0)
    }
    const destinationChain = this.chainSlug
    const fees = globalConfig?.fees?.[this.tokenSymbol]
    if (!fees) {
      throw new Error(`fee config not found for ${this.tokenSymbol}`)
    }
    let bonderFeeBps = fees.L2ToL1
    if (destinationChain !== Chain.Ethereum) {
      bonderFeeBps = fees.L2ToL2
    }

    const minBonderFeeRelative = amountIn.mul(bonderFeeBps).div(10000)
    let minBonderFee = minBonderFeeRelative.gt(minBonderFeeAbsolute)
      ? minBonderFeeRelative
      : MinBonderFeeAbsolute

    // add 10% buffer for in the case amountIn is greater than originally
    // estimated in frontend due to user receiving more hTokens during swap
    const tolerance = 0.10
    minBonderFee = minBonderFee.sub(minBonderFee.mul(tolerance * 100).div(100))
    return minBonderFee
  }

  async getGasCostEstimation (
    gasLimit: BigNumber,
    chain: string,
    tokenSymbol: string
  ) {
    const chainNativeTokenSymbol = this.getChainNativeTokenSymbol(chain)
    const provider = getRpcProvider(chain)! // eslint-disable-line @typescript-eslint/no-non-null-assertion
    let gasPrice = await provider.getGasPrice()
    // Arbitrum returns a gasLimit & gasPriceBid of 2x what is generally paid
    if (this.chainSlug === Chain.Arbitrum) {
      gasPrice = gasPrice.div(2)
      gasLimit = gasLimit.div(2)
    }
    const gasCost = gasLimit.mul(gasPrice)

    const {
      decimals: tokenDecimals,
      priceUsd: tokenPriceUsd,
      priceUsdWei: tokenPriceUsdWei
    } = await this.getGasCostTokenValues(tokenSymbol)
    const {
      decimals: nativeTokenDecimals,
      priceUsd: nativeTokenPriceUsd,
      priceUsdWei: nativeTokenPriceUsdWei
    } = await this.getGasCostTokenValues(chainNativeTokenSymbol)

    const multiplier = parseEther('1')
    const rate = (nativeTokenPriceUsdWei.mul(multiplier)).div(tokenPriceUsdWei)
    const exponent = nativeTokenDecimals - tokenDecimals

    const gasCostInTokenWei = gasCost.mul(rate).div(multiplier)
    const gasCostInToken = gasCostInTokenWei.div(BigNumber.from(10).pow(exponent))

    return {
      gasCost,
      gasCostInToken,
      gasPrice,
      gasLimit,
      tokenPriceUsd,
      nativeTokenPriceUsd
    }
  }

  async getGasCostTokenValues (symbol: string) {
    const decimals = getTokenDecimals(symbol)
    const priceUsd = await priceFeed.getPriceByTokenSymbol(symbol)! // eslint-disable-line @typescript-eslint/no-non-null-assertion
    if (typeof priceUsd !== 'number') {
      throw new Error('expected price to be number type')
    }
    const priceUsdWei = parseEther(priceUsd.toString())
    return {
      decimals,
      priceUsd,
      priceUsdWei
    }
  }

  getChainNativeTokenSymbol (chain: string) {
    if (chain === Chain.Polygon) {
      return 'MATIC'
    } else if (chain === Chain.xDai) {
      return 'DAI'
    }

    return 'ETH'
  }

  getConfigBonderAddress (): string {
    return globalConfig?.bonders?.[this.tokenSymbol]?.[0]
  }
}<|MERGE_RESOLUTION|>--- conflicted
+++ resolved
@@ -6,12 +6,8 @@
 import isL1ChainId from 'src/utils/isL1ChainId'
 import rateLimitRetry from 'src/utils/rateLimitRetry'
 import { BigNumber, Contract, utils as ethersUtils, providers } from 'ethers'
-<<<<<<< HEAD
+import { Bridge as BridgeContract, MultipleWithdrawalsSettledEvent, TransferRootSetEvent, WithdrawalBondedEvent, WithdrewEvent } from '@hop-protocol/core/contracts/Bridge'
 import { Chain, MinBonderFeeAbsolute } from 'src/constants'
-=======
-import { BonderFeeBps, Chain, MinBonderFeeAbsolute } from 'src/constants'
-import { Bridge as BridgeContract, MultipleWithdrawalsSettledEvent, TransferRootSetEvent, WithdrawalBondedEvent, WithdrewEvent } from '@hop-protocol/core/contracts/Bridge'
->>>>>>> aea1c00e
 import { DbSet, getDbSet } from 'src/db'
 import { Event } from 'src/types'
 import { PriceFeed } from 'src/priceFeed'
@@ -716,9 +712,10 @@
     if (!fees) {
       throw new Error(`fee config not found for ${this.tokenSymbol}`)
     }
-    let bonderFeeBps = fees.L2ToL1
-    if (destinationChain !== Chain.Ethereum) {
-      bonderFeeBps = fees.L2ToL2
+
+    let bonderFeeBps = fees.L2ToL2
+    if (destinationChain === Chain.Ethereum) {
+      bonderFeeBps = fees.L2ToL1
     }
 
     const minBonderFeeRelative = amountIn.mul(bonderFeeBps).div(10000)
