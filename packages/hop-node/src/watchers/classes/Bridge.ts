--- conflicted
+++ resolved
@@ -8,10 +8,7 @@
 import {
   Chain,
   GasCostTransactionType,
-<<<<<<< HEAD
-=======
   HeadSyncKeySuffix,
->>>>>>> 1978a212
   SettlementGasLimitPerTx
 } from 'src/constants'
 import { DbSet, getDbSet } from 'src/db'
