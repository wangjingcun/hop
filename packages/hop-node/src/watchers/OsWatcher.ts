--- conflicted
+++ resolved
@@ -145,7 +145,6 @@
   }
 
   async logHeapdump () {
-<<<<<<< HEAD
     // TODO: Fix node incompatibility
     // const heapdump = await import('heapdump')
     // this.heapIndex++
@@ -155,15 +154,6 @@
     // // try using node v12
     // heapdump.writeSnapshot(location)
     // this.logger.info(`wrote heapdump snapshot to: ${location}`)
-=======
-    this.heapIndex++
-    const location = `/root/heapdump_${Date.now()}.heapsnapshot`
-    this.logger.debug('generating heapdump snapshot')
-    // note: if you see the error "Segmentation fault (core dumped)" on node v14,
-    // try using node v12
-    writeHeapSnapshot(location)
-    this.logger.info(`wrote heapdump snapshot to: ${location}`)
->>>>>>> 3aabd426
   }
 }
 
