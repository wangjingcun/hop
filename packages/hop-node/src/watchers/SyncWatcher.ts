import BaseWatcher from './classes/BaseWatcher'
import L1Bridge from './classes/L1Bridge'
import L2Bridge from './classes/L2Bridge'
import MerkleTree from 'src/utils/MerkleTree'
import getBlockNumberFromDate from 'src/utils/getBlockNumberFromDate'
import getRpcProvider from 'src/utils/getRpcProvider'
import getTransferSentToL2TransferId from 'src/utils/getTransferSentToL2TransferId'
import isL1ChainId from 'src/utils/isL1ChainId'
import wait from 'src/utils/wait'
<<<<<<< HEAD
import { BigNumber } from 'ethers'
import {
  Chain,
  GasCostTransactionType,
  OneWeekMs,
  RelayableChains,
  TenMinutesMs,
  ChainSyncMultiplier
} from 'src/constants'
=======
import { BigNumber, providers } from 'ethers'
import { Chain, GasCostTransactionType, OneWeekMs, RelayableChains } from 'src/constants'
>>>>>>> 194064be
import { DateTime } from 'luxon'
import { FirstRoots } from 'src/constants/firstRootsPerRoute'
import {
  L1_Bridge as L1BridgeContract,
  MultipleWithdrawalsSettledEvent,
  TransferBondChallengedEvent,
  TransferRootBondedEvent,
  TransferRootConfirmedEvent,
  TransferRootSetEvent,
  TransferSentToL2Event,
  WithdrawalBondSettledEvent,
  WithdrawalBondedEvent,
  WithdrewEvent
} from '@hop-protocol/core/contracts/generated/L1_Bridge'
import {
  L2_Bridge as L2BridgeContract,
  TransferSentEvent,
  TransfersCommittedEvent
} from '@hop-protocol/core/contracts/generated/L2_Bridge'
import { RelayerFee } from '@hop-protocol/sdk'
import { Transfer } from 'src/db/TransfersDb'
import { TransferRoot } from 'src/db/TransferRootsDb'
import { getSortedTransferIds } from 'src/utils/getSortedTransferIds'
import {
  SyncCyclesPerFullSync,
  SyncIntervalMultiplier,
  SyncIntervalSec,
  getEnabledNetworks,
  config as globalConfig,
  minEthBonderFeeBn,
  oruChains
} from 'src/config'
import { promiseQueue } from 'src/utils/promiseQueue'

type Config = {
  chainSlug: string
  tokenSymbol: string
  bridgeContract: L1BridgeContract | L2BridgeContract
  syncFromDate?: string
  gasCostPollEnabled?: boolean
}

type EventPromise = Array<Promise<any>>

class SyncWatcher extends BaseWatcher {
  initialSyncCompleted: boolean = false
  syncIntervalMs: number
  gasCostPollMs: number = 60 * 1000
  gasCostPollEnabled: boolean = false
  syncIndex: number = 0
  syncFromDate: string
  customStartBlockNumber: number
  isRelayableChainEnabled: boolean = false
  ready: boolean = false

  constructor (config: Config) {
    super({
      chainSlug: config.chainSlug,
      tokenSymbol: config.tokenSymbol,
      logColor: 'gray',
      bridgeContract: config.bridgeContract
    })
    this.syncFromDate = config.syncFromDate!
    if (typeof config.gasCostPollEnabled === 'boolean') {
      this.gasCostPollEnabled = config.gasCostPollEnabled
      this.logger.debug(`gasCostPollEnabled: ${this.gasCostPollEnabled}`)
    }

    // There is a multiplier for each chain and a multiplier for each network (passed in by config)
    const chainSyncMultiplier = ChainSyncMultiplier?.[this.chainSlug] ?? 1
    const networkSyncMultiplier = SyncIntervalMultiplier
    const syncIntervalSec = SyncIntervalSec * chainSyncMultiplier * networkSyncMultiplier
    this.syncIntervalMs = syncIntervalSec * 1000
    this.logger.debug(`syncIntervalMs set to ${this.syncIntervalMs}. chainSyncMultiplier: ${chainSyncMultiplier}, networkSyncMultiplier: ${networkSyncMultiplier}`)

    if (this.syncIntervalMs > TenMinutesMs) {
      this.logger.error('syncIntervalMs must be less than 10 minutes. Please use a lower multiplier')
      this.quit()
    }

    const enabledNetworks = getEnabledNetworks()
    for (const enabledNetwork of enabledNetworks) {
      if (RelayableChains.includes(enabledNetwork)) {
        this.isRelayableChainEnabled = true
        break
      }
    }

    this.init()
      .catch(err => {
        this.logger.error('init error:', err)
        this.quit()
      })
  }

  async init () {
    if (this.syncFromDate) {
      const date = DateTime.fromISO(this.syncFromDate)
      const timestamp = date.toSeconds()
      this.logger.debug(`syncing from syncFromDate with timestamp ${timestamp}`)
      this.customStartBlockNumber = await getBlockNumberFromDate(this.chainSlug, timestamp)
      this.logger.debug(`syncing from syncFromDate with blockNumber ${this.customStartBlockNumber}`)
    }

    this.ready = true
  }

  async start () {
    this.started = true
    try {
      await Promise.all([
        this.pollGasCost(),
        this.pollSync()
      ])
    } catch (err) {
      this.logger.error(`sync watcher error: ${err.message}\ntrace: ${err.stack}`)
      this.notifier.error(`sync watcher error: ${err.message}`)
      this.quit()
    }
  }

  async pollSync () {
    while (true) {
      try {
        if (!this.ready) {
          await wait(5 * 1000)
          continue
        }
        await this.preSyncHandler()
        await this.syncHandler()
        this.logger.debug(`done syncing pure handlers. index: ${this.syncIndex}`)
        await this.incompletePollSync()
        this.logger.debug(`done syncing incomplete items. index: ${this.syncIndex}`)
        await this.postSyncHandler()
      } catch (err) {
        this.notifier.error(`pollSync error: ${err.message}`)
        this.logger.error('pollSync error:', err)
      }
    }
  }

  async incompletePollSync () {
    try {
      // Needs to be run synchronously because the transfers need to have the
      // withdrawalBonder entry completed
      await this.incompleteTransfersPollSync()
        .then(async () => await this.incompleteTransferRootsPollSync())
    } catch (err) {
      this.logger.error(`incomplete poll sync watcher error: ${err.message}\ntrace: ${err.stack}`)
    }
  }

  async incompleteTransferRootsPollSync () {
    try {
      const concurrency = 30
      const incompleteTransferRoots = await this.db.transferRoots.getIncompleteItems({
        sourceChainId: this.chainSlugToId(this.chainSlug)
      })
      this.logger.info(`transfer roots incomplete items: ${incompleteTransferRoots.length}`)
      if (incompleteTransferRoots.length) {
        await promiseQueue(incompleteTransferRoots, async (transferRoot: TransferRoot, i: number) => {
          const { transferRootId } = transferRoot
          const logger = this.logger.create({ id: transferRootId })
          logger.debug(`populating transferRoot id: ${transferRootId}`)
          return this.populateTransferRootDbItem(transferRootId)
            .catch((err: Error) => {
              logger.error('populateTransferRootDbItem error:', err)
              this.notifier.error(`populateTransferRootDbItem error: ${err.message}`)
            })
        }, { concurrency })
      }
    } catch (err: any) {
      this.logger.error(`incomplete transfer roots poll sync watcher error: ${err.message}\ntrace: ${err.stack}`)
      this.notifier.error(`incomplete transfer roots poll sync watcher error: ${err.message}`)
    }
  }

  async incompleteTransfersPollSync () {
    // During an initial sync, old transactions might be labeled as notFound here. This is because
    // a chain that finishes event syncing quickly will start this poller prior to the other chain completing
    // the event syncing. When this happens, the DB might not have the counterpart transaction yet. For example,
    // if a bondWithdrawal is seen and gets here, the transferSent tx from the other chain might not yet
    // be in the DB and will be labeled as notFound. This is a rare case. One possible issue this leads to
    // is a transferRoot with all transfers notFound. In this case, the root will not be settled.
    try {
      const concurrency = 30
      const incompleteTransfers = await this.db.transfers.getIncompleteItems({
        sourceChainId: this.chainSlugToId(this.chainSlug)
      })
      this.logger.info(`transfers incomplete items: ${incompleteTransfers.length}`)
      if (incompleteTransfers.length) {
        await promiseQueue(incompleteTransfers, async (transfer: Transfer, i: number) => {
          const { transferId } = transfer
          const logger = this.logger.create({ id: transferId })
          logger.debug(`populating transferId: ${transferId}`)
          return this.populateTransferDbItem(transferId)
            .catch((err: Error) => {
              logger.error('populateTransferDbItem error:', err)
              this.notifier.error(`populateTransferDbItem error: ${err.message}`)
            })
        }, { concurrency })
      }
    } catch (err: any) {
      this.logger.error(`incomplete transfers poll sync watcher error: ${err.message}\ntrace: ${err.stack}`)
      this.notifier.error(`incomplete transfer poll sync watcher error: ${err.message}`)
    }
  }

  async preSyncHandler () {
    this.logger.debug('syncing up events. index:', this.syncIndex)
  }

  async postSyncHandler () {
    if (this.syncIndex === 0) {
      this.initialSyncCompleted = true
      this.logger.debug('initial sync complete')
    }
    this.logger.debug('done syncing. index:', this.syncIndex)
    this.syncIndex++
    try {
      await this.availableLiquidityWatcher.uploadToS3()
    } catch (err) {
      this.logger.error(err)
    }
    await wait(this.syncIntervalMs)
  }

  isInitialSyncCompleted (): boolean {
    return this.initialSyncCompleted
  }

  isAllSiblingWatchersInitialSyncCompleted (): boolean {
    return Object.values(this.siblingWatchers).every(
      (siblingWatcher: SyncWatcher) => {
        return siblingWatcher.isInitialSyncCompleted()
      }
    )
  }

  async syncHandler (): Promise<any> {
    // Events that are related to user transfers can be polled every cycle while all other, less
    // time-sensitive events can be polled every N cycles.
    let promisesPerPoll: EventPromise = []
    if (
      !this.isInitialSyncCompleted() ||
      this.shouldSyncAllEvents()
    ) {
      promisesPerPoll = this.getAllPromises()
    } else {
      promisesPerPoll = this.getTransferSentPromises()
    }

    // these must come after db is done syncing, and syncAvailableCredit must be last
    await Promise.all(promisesPerPoll)
      .then(async () => await this.availableLiquidityWatcher.syncBonderCredit())
  }

  shouldSyncAllEvents(): boolean {
    return this.syncIndex % SyncCyclesPerFullSync === 0
  }

  getSyncOptions (keyName: string) {
    // Use a custom start block number on the initial sync if it is defined
    let startBlockNumber: number = this.bridge.bridgeDeployedBlockNumber
    if (!this.isInitialSyncCompleted() && this.customStartBlockNumber) {
      startBlockNumber = this.customStartBlockNumber
    }

    return {
      syncCacheKey: this.syncCacheKey(keyName),
      startBlockNumber
    }
  }

  getTransferSentToL2EventPromise (): Promise<any> {
    if (!this.isL1) {
      return Promise.resolve()
    }
    const l1Bridge = this.bridge as L1Bridge
    return l1Bridge.mapTransferSentToL2Events(
      async (event: TransferSentToL2Event) => {
        return await this.handleTransferSentToL2Event(event)
      },
      this.getSyncOptions(l1Bridge.TransferSentToL2)
    )
  }

  getTransferRootConfirmedEventPromise (): Promise<any> {
    if (!this.isL1) {
      return Promise.resolve()
    }
    const l1Bridge = this.bridge as L1Bridge
    return l1Bridge.mapTransferRootConfirmedEvents(
      async (event: TransferRootConfirmedEvent) => {
        return await this.handleTransferRootConfirmedEvent(event)
      },
      this.getSyncOptions(l1Bridge.TransferRootConfirmed)
    )
  }

  getTransferBondChallengedEventPromise (): Promise<any> {
    if (!this.isL1) {
      return Promise.resolve()
    }
    const l1Bridge = this.bridge as L1Bridge
    return l1Bridge.mapTransferBondChallengedEvents(
      async (event: TransferBondChallengedEvent) => {
        return await this.handleTransferBondChallengedEvent(event)
      },
      this.getSyncOptions(l1Bridge.TransferBondChallenged)
    )
  }

  getTransferSentEventPromise (): Promise<any> {
    if (this.isL1) {
      return Promise.resolve()
    }
    const l2Bridge = this.bridge as L2Bridge
    return l2Bridge.mapTransferSentEvents(
      async (event: TransferSentEvent) => {
        return await this.handleTransferSentEvent(event)
      },
      this.getSyncOptions(l2Bridge.TransferSent)
    )
  }

  getTransferRootSetEventPromise (): Promise<any> {
    return this.bridge.mapTransferRootSetEvents(
      async (event: TransferRootSetEvent) => {
        return await this.handleTransferRootSetEvent(event)
      },
      this.getSyncOptions(this.bridge.TransferRootSet)
    )
  }

  getTransferRootBondedEventPromise (): Promise<any>{
    if (!this.isL1) {
      return Promise.resolve()
    }
    const l1Bridge = this.bridge as L1Bridge
    return l1Bridge.mapTransferRootBondedEvents(
      async (event: TransferRootBondedEvent) => {
        return await this.handleTransferRootBondedEvent(event)
      },
      this.getSyncOptions(l1Bridge.TransferRootBonded)
    )
  }

  getTransfersCommittedEventPromise (): Promise<any> {
    if (this.isL1) {
      return Promise.resolve()
    }
    const l2Bridge = this.bridge as L2Bridge
    return l2Bridge.mapTransfersCommittedEvents(
      async (event: TransfersCommittedEvent) => {
        return this.handleTransfersCommittedEvent(event)
      },
      this.getSyncOptions(l2Bridge.TransfersCommitted)
    )
  }

  getWithdrawalBondedEventPromise (): Promise<any> {
    return this.bridge.mapWithdrawalBondedEvents(
      async (event: WithdrawalBondedEvent) => {
        return await this.handleWithdrawalBondedEvent(event)
      },
      this.getSyncOptions(this.bridge.WithdrawalBonded)
    )
  }

  getWithdrewEventPromise (): Promise<any> {
    return this.bridge.mapWithdrewEvents(
      async (event: WithdrewEvent) => {
        return await this.handleWithdrewEvent(event)
      },
      this.getSyncOptions(this.bridge.Withdrew)
    )
  }

  getMultipleWithdrawalsSettledEventPromise (): Promise<any> {
    return this.bridge.mapMultipleWithdrawalsSettledEvents(
      async (event: MultipleWithdrawalsSettledEvent) => {
        return await this.handleMultipleWithdrawalsSettledEvent(event)
      },
      this.getSyncOptions(this.bridge.MultipleWithdrawalsSettled)
    )
  }

  getWithdrawalBondSettledEventPromise (): Promise<any> {
    return this.bridge.mapWithdrawalBondSettledEvents(
      async (event: WithdrawalBondSettledEvent) => {
        return await this.handleWithdrawalBondSettledEvent(event)
      },
      this.getSyncOptions(this.bridge.WithdrawalBondSettled)
    )
  }

  getAllPromises (): EventPromise {
    const asyncPromises: EventPromise = [
      this.getTransferSentToL2EventPromise(),
      this.getTransferRootConfirmedEventPromise(),
      this.getTransferBondChallengedEventPromise(),
      this.getTransferSentEventPromise(),
      this.getTransferRootSetEventPromise(),
    ]
    const syncPromises: EventPromise = [
      this.getTransferRootBondedEventPromise(),
      this.getTransfersCommittedEventPromise(),
      this.getWithdrawalBondedEventPromise(),
      this.getWithdrewEventPromise(),
    ]
    const orderedPromises: Promise<any> = Promise.all(syncPromises).then(async () => {
      // These must be executed after the Withdrew and WithdrawalBonded event handlers
      // on initial sync since it relies on data from those handlers
      await Promise.all([
        this.getMultipleWithdrawalsSettledEventPromise(),
        this.getWithdrawalBondSettledEventPromise(),
      ])
    })
    return [
      ...asyncPromises,
      orderedPromises
    ]
  }

  getTransferSentPromises (): EventPromise {
    // If a relayable chain is enabled, listen for TransferSentToL2 events on L1
    if (this.isL1) {
      if (this.isRelayableChainEnabled) {
        return [this.getTransferSentToL2EventPromise()]
      }
    } else {
      return [this.getTransferSentEventPromise()]
    }
    return []
  }

  async handleTransferSentToL2Event (event: TransferSentToL2Event) {
    const {
      chainId: destinationChainIdBn,
      recipient,
      amount,
      amountOutMin,
      deadline,
      relayer,
      relayerFee
    } = event.args
    const { transactionHash, logIndex } = event
    const destinationChainId: number = Number(destinationChainIdBn.toString())
    const transferId = getTransferSentToL2TransferId(
      destinationChainId,
      recipient,
      amount,
      amountOutMin,
      deadline,
      relayer,
      relayerFee,
      transactionHash,
      logIndex
    )
    const logger = this.logger.create({ id: transferId })
    logger.debug('handling TransferSentToL2 event')

    try {
      const blockNumber: number = event.blockNumber
      const l1Bridge = this.bridge as L1Bridge
      const sourceChainId = await l1Bridge.getChainId()
      const isRelayable = this.getIsRelayable(relayerFee)

      logger.debug('sourceChainId:', sourceChainId)
      logger.debug('destinationChainId:', destinationChainId)
      logger.debug('isRelayable:', isRelayable)
      logger.debug('transferId:', transferId)
      logger.debug('amount:', this.bridge.formatUnits(amount))
      logger.debug('amountOutMin:', this.bridge.formatUnits(amountOutMin))
      logger.debug('deadline:', deadline.toString())
      logger.debug('transferSentBlockNumber:', blockNumber)
      logger.debug('relayer:', relayer)
      logger.debug('relayerFee:', this.bridge.formatUnits(relayerFee))
      logger.debug('transactionHash:', transactionHash)
      logger.debug('logIndex:', logIndex)

      if (!isRelayable) {
        logger.warn('transfer is not relayable. fee:', relayerFee.toString())
      }

      await this.db.transfers.update(transferId, {
        transferId,
        destinationChainId,
        sourceChainId,
        recipient,
        amount,
        amountOutMin,
        deadline,
        relayer,
        relayerFee,
        isRelayable,
        transferSentTxHash: transactionHash,
        transferSentBlockNumber: blockNumber,
        transferSentLogIndex: logIndex
      })

      logger.debug('handleTransferSentToL2Event: stored transfer item')
    } catch (err) {
      logger.error(`handleTransferSentToL2Event error: ${err.message}`)
      this.notifier.error(`handleTransferSentToL2Event error: ${err.message}`)
    }
  }

  async handleTransferSentEvent (event: TransferSentEvent) {
    const {
      transferId,
      chainId: destinationChainIdBn,
      recipient,
      amount,
      transferNonce,
      bonderFee,
      amountOutMin,
      deadline,
      index
    } = event.args
    const logger = this.logger.create({ id: transferId })
    logger.debug('handling TransferSent event')

    try {
      const { transactionHash } = event
      const transferSentIndex: number = index.toNumber()
      const blockNumber: number = event.blockNumber
      const l2Bridge = this.bridge as L2Bridge
      const destinationChainId = Number(destinationChainIdBn.toString())
      const sourceChainId = await l2Bridge.getChainId()
      const isBondable = this.getIsBondable(amountOutMin, deadline, destinationChainId, BigNumber.from(bonderFee))

      logger.debug('sourceChainId:', sourceChainId)
      logger.debug('destinationChainId:', destinationChainId)
      logger.debug('isBondable:', isBondable)
      logger.debug('transferId:', transferId)
      logger.debug('amount:', this.bridge.formatUnits(amount))
      logger.debug('bonderFee:', this.bridge.formatUnits(bonderFee))
      logger.debug('amountOutMin:', this.bridge.formatUnits(amountOutMin))
      logger.debug('deadline:', deadline.toString())
      logger.debug('transferSentIndex:', transferSentIndex)
      logger.debug('transferSentBlockNumber:', blockNumber)

      if (!isBondable) {
        logger.warn('transfer is unbondable', amountOutMin, deadline)
      }

      await this.db.transfers.update(transferId, {
        transferId,
        destinationChainId,
        sourceChainId,
        recipient,
        amount,
        transferNonce,
        bonderFee,
        amountOutMin,
        isBondable,
        deadline,
        transferSentTxHash: transactionHash,
        transferSentBlockNumber: blockNumber,
        transferSentIndex
      })

      logger.debug('handleTransferSentEvent: stored transfer item')
    } catch (err) {
      logger.error(`handleTransferSentEvent error: ${err.message}`)
      this.notifier.error(`handleTransferSentEvent error: ${err.message}`)
    }
  }

  async handleWithdrawalBondedEvent (event: WithdrawalBondedEvent) {
    const { transactionHash } = event
    const { transferId, amount } = event.args
    const logger = this.logger.create({ id: transferId })

    logger.debug('handling WithdrawalBonded event')
    logger.debug('transferId:', transferId)
    logger.debug('amount:', this.bridge.formatUnits(amount))

    await this.db.transfers.update(transferId, {
      withdrawalBonded: true,
      withdrawalBondedTxHash: transactionHash,
      isTransferSpent: true,
      transferSpentTxHash: transactionHash,
      withdrawalBondSettled: false
    })
  }

  async handleWithdrewEvent (event: WithdrewEvent) {
    const {
      transferId,
      recipient,
      amount,
      transferNonce
    } = event.args
    const logger = this.logger.create({ id: transferId })

    const { transactionHash } = event

    logger.debug('handling Withdrew event')
    logger.debug('transferId:', transferId)
    logger.debug('transactionHash:', transactionHash)
    logger.debug('recipient:', recipient)
    logger.debug('amount:', amount)
    logger.debug('transferNonce:', transferNonce)

    await this.db.transfers.update(transferId, {
      isTransferSpent: true,
      transferSpentTxHash: transactionHash,
      isBondable: false
    })
  }

  async handleTransferRootConfirmedEvent (event: TransferRootConfirmedEvent) {
    const {
      rootHash: transferRootHash,
      totalAmount
    } = event.args
    const transferRootId = this.bridge.getTransferRootId(transferRootHash, totalAmount)
    const logger = this.logger.create({ root: transferRootId })
    logger.debug('handling TransferRootConfirmed event')

    try {
      const { transactionHash, blockNumber } = event
      await this.db.transferRoots.update(transferRootId, {
        confirmed: true,
        confirmTxHash: transactionHash,
        confirmBlockNumber: blockNumber
      })
    } catch (err) {
      logger.error(`handleTransferRootConfirmedEvent error: ${err.message}`)
      this.notifier.error(
        `handleTransferRootConfirmedEvent error: ${err.message}`
      )
    }
  }

  async handleTransferRootBondedEvent (event: TransferRootBondedEvent) {
    const { transactionHash, blockNumber } = event
    const { root: transferRootHash, amount: totalAmount } = event.args
    const transferRootId = this.bridge.getTransferRootId(transferRootHash, totalAmount)

    const logger = this.logger.create({ root: transferRootId })
    logger.debug('handling TransferRootBonded event')

    try {
      logger.debug(`transferRootHash from event: ${transferRootHash}`)
      logger.debug(`event transactionHash: ${transactionHash}`)
      logger.debug(`event blockNumber: ${blockNumber}`)
      logger.debug(`bondAmount: ${this.bridge.formatUnits(totalAmount)}`)
      logger.debug(`transferRootId: ${transferRootId}`)

      await this.db.transferRoots.update(transferRootId, {
        transferRootHash,
        bonded: true,
        bondTxHash: transactionHash,
        bondBlockNumber: blockNumber,
        totalAmount
      })
    } catch (err) {
      logger.error(`handleTransferRootBondedEvent error: ${err.message}`)
      this.notifier.error(`handleTransferRootBondedEvent error: ${err.message}`)
    }
  }

  async handleTransfersCommittedEvent (event: TransfersCommittedEvent) {
    const {
      destinationChainId: destinationChainIdBn,
      rootHash: transferRootHash,
      totalAmount,
      rootCommittedAt: committedAtBn
    } = event.args
    const transferRootId = this.bridge.getTransferRootId(transferRootHash, totalAmount)
    const logger = this.logger.create({ root: transferRootId })
    logger.debug('handling TransfersCommitted event')

    try {
      const committedAt = Number(committedAtBn.toString())
      const { transactionHash, blockNumber } = event
      const sourceChainId = await this.bridge.getChainId()
      const destinationChainId = Number(destinationChainIdBn.toString())

      const sourceChainSlug = this.chainIdToSlug(sourceChainId)
      const shouldBondTransferRoot = oruChains.has(sourceChainSlug)

      logger.debug('transferRootId:', transferRootId)
      logger.debug('committedAt:', committedAt)
      logger.debug('totalAmount:', this.bridge.formatUnits(totalAmount))
      logger.debug('transferRootHash:', transferRootHash)
      logger.debug('destinationChainId:', destinationChainId)
      logger.debug('shouldBondTransferRoot:', shouldBondTransferRoot)

      await this.db.transferRoots.update(transferRootId, {
        transferRootHash,
        totalAmount,
        committedAt,
        destinationChainId,
        sourceChainId,
        committed: true,
        commitTxHash: transactionHash,
        commitTxBlockNumber: blockNumber,
        shouldBondTransferRoot
      })
    } catch (err) {
      logger.error(`handleTransfersCommittedEvent error: ${err.message}`)
      this.notifier.error(`handleTransfersCommittedEvent error: ${err.message}`)
    }
  }

  async handleTransferBondChallengedEvent (event: TransferBondChallengedEvent) {
    const {
      transferRootId,
      rootHash: transferRootHash,
      originalAmount
    } = event.args
    const logger = this.logger.create({ root: transferRootId })
    const { transactionHash } = event

    logger.debug('handling TransferBondChallenged event')
    logger.debug(`transferRootId: ${transferRootId}`)
    logger.debug(`transferRootHash: ${transferRootHash}`)
    logger.debug(`originalAmount: ${this.bridge.formatUnits(originalAmount)}`)
    logger.debug(`event transactionHash: ${transactionHash}`)

    await this.db.transferRoots.update(transferRootId, {
      transferRootHash,
      challenged: true
    })
  }

  async handleTransferRootSetEvent (event: TransferRootSetEvent) {
    const {
      rootHash: transferRootHash,
      totalAmount
    } = event.args
    const transferRootId = this.bridge.getTransferRootId(transferRootHash, totalAmount)
    const logger = this.logger.create({ root: transferRootId })
    const { transactionHash, blockNumber } = event

    logger.debug('handling TransferRootSet event')
    logger.debug(`transferRootHash from event: ${transferRootHash}`)
    logger.debug(`bondAmount: ${this.bridge.formatUnits(totalAmount)}`)
    logger.debug(`event transactionHash: ${transactionHash}`)

    await this.db.transferRoots.update(transferRootId, {
      transferRootHash,
      rootSetTxHash: transactionHash,
      rootSetBlockNumber: blockNumber
    })
  }

  async checkTransferRootSettledState (transferRootId: string, totalBondsSettled: BigNumber, bonder: string) {
    const dbTransferRoot = await this.db.transferRoots.getByTransferRootId(transferRootId)
    if (!dbTransferRoot) {
      throw new Error('expected db transfer root item')
    }

    const logger = this.logger.create({ root: transferRootId })
    const { transferIds } = dbTransferRoot
    if (transferIds === undefined || !transferIds.length) {
      return
    }

    logger.debug('checkTransferRootSettledState')
    logger.debug(`transferRootId: ${transferRootId}`)
    logger.debug(`totalBondsSettled: ${this.bridge.formatUnits(totalBondsSettled)}`)
    logger.debug(`bonder : ${bonder}`)

    logger.debug(`transferIds count: ${transferIds.length}`)
    const dbTransfers: Transfer[] = []
    await Promise.all(transferIds.map(async transferId => {
      const dbTransfer = await this.db.transfers.getByTransferId(transferId)
      if (!dbTransfer) {
        logger.warn(`transfer id ${transferId} db item not found`)
        return
      }
      dbTransfers.push(dbTransfer)
      if (dbTransfer?.withdrawalBondSettled) {
        return
      }

      const isBonded = dbTransfer?.withdrawalBonded ?? false
      const isSameBonder = dbTransfer?.withdrawalBonder === bonder
      const isWithdrawalSettled = isBonded && isSameBonder
      await this.db.transfers.update(transferId, {
        withdrawalBondSettled: isWithdrawalSettled
      })
    }))

    logger.debug('transferIds checking allSettled')
    let rootAmountAllSettled = false
    if (totalBondsSettled) {
      rootAmountAllSettled = dbTransferRoot?.totalAmount?.eq(totalBondsSettled) ?? false
    }
    const allBondableTransfersSettled = this.getIsDbTransfersAllSettled(dbTransfers)
    const allSettled = rootAmountAllSettled || allBondableTransfersSettled
    logger.debug(`all settled: ${allSettled}`)
    await this.db.transferRoots.update(transferRootId, {
      allSettled
    })
  }

  async populateTransferDbItem (transferId: string) {
    const dbTransfer = await this.db.transfers.getByTransferId(transferId)
    if (!dbTransfer) {
      throw new Error(`expected db transfer it, transferId: ${transferId}`)
    }

    const logger = this.logger.create({ id: transferId })

    if (!dbTransfer.sourceChainId) {
      logger.warn('populateTransferDbItem marking item not found. Missing sourceChainId (possibly due to missing TransferSent event). isNotFound: true')
      await this.db.transfers.update(transferId, { isNotFound: true })
      return
    }

    // Check if the source or destination has been deprecated
    const isSourceDeprecated = this.hasChainIdBeenDeprecated(dbTransfer.sourceChainId)
    let isDestinationDeprecated = false
    if (dbTransfer?.destinationChainId) {
      isDestinationDeprecated = this.hasChainIdBeenDeprecated(dbTransfer.destinationChainId)
    }
    if (isSourceDeprecated || isDestinationDeprecated) {
      logger.warn(`source ${dbTransfer.sourceChainId} deprecation status ${isSourceDeprecated}, dest${dbTransfer?.destinationChainId} deprecation status ${isDestinationDeprecated}. isNotFound: true`)
      await this.db.transfers.update(transferId, { isNotFound: true })
      return
    }

    await this.populateTransferSentTimestampAndSender(transferId)
    await this.populateTransferWithdrawalBonder(transferId)
    await this.populateTransferWithdrawalBondSettled(transferId)
  }

  async populateTransferRootDbItem (transferRootId: string) {
    const dbTransferRoot = await this.db.transferRoots.getByTransferRootId(transferRootId)
    if (!dbTransferRoot) {
      throw new Error(`expected db transfer root item, transferRootId: ${transferRootId}`)
    }

    const logger = this.logger.create({ id: transferRootId })

    if (!dbTransferRoot.sourceChainId) {
      logger.warn('populateTransferRootDbItem marking item not found. Missing sourceChainId (possibly due to missing TransfersCommitted event). transfer isNotFound: true')
      await this.db.transferRoots.update(transferRootId, { isNotFound: true })
      return
    }

    // Check if the source or destination has been deprecated
    const isSourceDeprecated = this.hasChainIdBeenDeprecated(dbTransferRoot.sourceChainId)
    let isDestinationDeprecated = false
    if (dbTransferRoot?.destinationChainId) {
      isDestinationDeprecated = this.hasChainIdBeenDeprecated(dbTransferRoot.destinationChainId)
    }
    if (isSourceDeprecated || isDestinationDeprecated) {
      logger.warn(`source ${dbTransferRoot.sourceChainId} deprecation status ${isSourceDeprecated}, dest${dbTransferRoot?.destinationChainId} deprecation status ${isDestinationDeprecated}. transferRoot isNotFound: true`)
      await this.db.transferRoots.update(transferRootId, { isNotFound: true })
      return
    }

    await this.populateTransferRootCommittedAt(transferRootId)
    await this.populateTransferRootBondedAt(transferRootId)
    await this.populateTransferRootConfirmedAt(transferRootId)
    await this.populateTransferRootTimestamp(transferRootId)
    await this.populateTransferRootMultipleWithdrawSettled(transferRootId)
    await this.populateTransferRootTransferIds(transferRootId)
  }

  async populateTransferSentTimestampAndSender (transferId: string) {
    const logger = this.logger.create({ id: transferId })
    logger.debug('starting populateTransferSentTimestampAndSender')
    const dbTransfer = await this.db.transfers.getByTransferId(transferId)
    const {
      sourceChainId,
      transferSentTxHash,
      transferSentTimestamp,
      sender,
      recipient
    } = dbTransfer

    if (!sourceChainId || !transferSentTxHash) {
      logger.warn(`populateTransferSentTimestampAndSender marking item not found: sourceChainId. dbItem: ${JSON.stringify(dbTransfer)}`)
      await this.db.transfers.update(transferId, { isNotFound: true })
      return
    }

    if (transferSentTimestamp || sender) {
      logger.debug(`populateTransferSentTimestampAndSender already found. dbItem: ${JSON.stringify(dbTransfer)}`)
      return
    }

    const sourceBridge = this.getSiblingWatcherByChainId(sourceChainId).bridge
    const tx: providers.TransactionResponse = await sourceBridge.getTransaction(transferSentTxHash)
    if (!tx) {
      logger.warn(`populateTransferSentTimestampAndSender marking item not found: tx ${transferSentTxHash} on sourceChainId ${sourceChainId}. dbItem: ${JSON.stringify(dbTransfer)}`)
      await this.db.transfers.update(transferId, { isNotFound: true })
      return
    }

    const { from, timestamp } = tx
    logger.debug(`sender: ${from}, timestamp: ${timestamp}`)
    await this.db.transfers.update(transferId, {
      sender: from,
      transferSentTimestamp: timestamp
    })

    const isBlocklisted = this.getIsBlocklisted([from, recipient!])
    if (isBlocklisted) {
      const msg = `transfer is unbondable because sender or recipient is in blocklist. transferId: ${transferId}, sender: ${from}, recipient: ${recipient}`
      logger.warn(msg)
      this.notifier.warn(msg)
      await this.db.transfers.update(transferId, {
        isBondable: false
      })
    }
  }

  async populateTransferWithdrawalBonder (transferId: string) {
    const logger = this.logger.create({ id: transferId })
    logger.debug('starting populateTransferWithdrawalBonder')
    const dbTransfer = await this.db.transfers.getByTransferId(transferId)
    const { destinationChainId, withdrawalBondedTxHash, withdrawalBonder } = dbTransfer
    if (
      !destinationChainId ||
      !withdrawalBondedTxHash ||
      withdrawalBonder
    ) {
      logger.debug('populateTransferWithdrawalBonder already found')
      return
    }
    const destinationBridge = this.getSiblingWatcherByChainId(destinationChainId).bridge
    const tx = await destinationBridge.getTransaction(withdrawalBondedTxHash)
    if (!tx) {
      logger.warn(`populateTransferWithdrawalBonder marking item not found: tx object with withdrawalBondedTxHash ${withdrawalBondedTxHash}. dbItem: ${JSON.stringify(dbTransfer)}`)
      await this.db.transfers.update(transferId, { isNotFound: true })
      return
    }
    const { from } = tx
    logger.debug(`withdrawalBonder: ${from}`)
    await this.db.transfers.update(transferId, {
      withdrawalBonder: from
    })
  }

  async populateTransferWithdrawalBondSettled (transferId: string) {
    const logger = this.logger.create({ id: transferId })
    logger.debug('starting populateTransferWithdrawalBondSettled')
    const dbTransfer = await this.db.transfers.getByTransferId(transferId)
    if (!dbTransfer) {
      return
    }

    const { destinationChainId, withdrawalBondSettledTxHash, withdrawalBondSettled } = dbTransfer
    if (dbTransfer.withdrawalBondSettled) {
      logger.debug('populateTransferWithdrawalBondSettled dbTransfer withdrawalBondSettled is true. Returning.')
      return
    }
    if (!(dbTransfer.withdrawalBondSettledTxHash && destinationChainId)) {
      logger.debug('populateTransferWithdrawalBondSettled dbTransfer withdrawalBondSettledTxHash or destinationChainId not found. Returning.')
      return
    }

    const destinationBridge = this.getSiblingWatcherByChainId(destinationChainId).bridge
    const { rootHash, transferRootTotalAmount, bonder } = await destinationBridge.getParamsFromMultipleSettleEventTransaction(withdrawalBondSettledTxHash)
    const transferRootId = this.bridge.getTransferRootId(rootHash, transferRootTotalAmount)
    const isBonded = dbTransfer?.withdrawalBonded ?? false
    const isSameBonder = dbTransfer?.withdrawalBonder === bonder
    const isWithdrawalSettled = isBonded && isSameBonder
    if (!isWithdrawalSettled) {
      logger.debug('populateTransferWithdrawalBondSettled isWithdrawalSettled is true. Returning.')
      return
    }

    const bondedWithdrawalAmount = await this.bridge.getBondedWithdrawalAmountByBonder(bonder, transferId)

    // on-chain bonded withdrawal amount is cleared after WithdrawalBondSettled event
    if (!bondedWithdrawalAmount.eq(0)) {
      logger.debug('populateTransferWithdrawalBondSettled bondedWithdrawalAmount is not 0. Returning.')
      return
    }

    await this.db.transfers.update(transferId, {
      withdrawalBondSettled: true
    })

    const dbTransferRoot = await this.db.transferRoots.getByTransferRootId(transferRootId)
    if (!dbTransferRoot) {
      logger.debug('populateTransferWithdrawalBondSettled dbTransferRoot not found. Returning.')
      return
    }

    const { transferIds } = dbTransferRoot
    if (!transferIds?.length) {
      logger.debug('populateTransferWithdrawalBondSettled dbTransferRoot transferIds not found. Returning.')
      return
    }

    logger.debug(`populateTransferWithdrawalBondSettled transferIds count: ${transferIds.length}`)
    const dbTransfers = await this.db.transfers.getMultipleTransfersByTransferIds(transferIds)
    if (!dbTransfers?.length) {
      logger.debug('db transfers not found. Returning.')
      return
    }

    const allSettled = this.getIsDbTransfersAllSettled(dbTransfers)
    logger.debug(`populateTransferWithdrawalBondSettled all settled: ${allSettled}`)
    if (!allSettled) {
      logger.debug('not all settled yet')
      return
    }

    await this.db.transferRoots.update(transferRootId, {
      allSettled
    })
  }

  async populateTransferRootCommittedAt (transferRootId: string) {
    const logger = this.logger.create({ root: transferRootId })
    logger.debug('starting populateTransferRootCommittedAt')
    const dbTransferRoot = await this.db.transferRoots.getByTransferRootId(transferRootId)
    const { sourceChainId, commitTxHash, committedAt } = dbTransferRoot

    if (
      !commitTxHash ||
      committedAt
    ) {
      logger.debug('populateTransferRootCommittedAt already found')
      return
    }

    if (!sourceChainId) {
      logger.warn(`populateTransferRootCommittedAt marking item not found: sourceChainId. dbItem: ${JSON.stringify(dbTransferRoot)}`)
      await this.db.transferRoots.update(transferRootId, { isNotFound: true })
      return
    }
    logger.debug('populating committedAt')
    const sourceBridge = this.getSiblingWatcherByChainId(sourceChainId).bridge
    const timestamp = await sourceBridge.getTransactionTimestamp(commitTxHash)
    if (!timestamp) {
      logger.warn(`populateTransferRootCommittedAt item not found. timestamp for commitTxHash: ${commitTxHash}. dbItem: ${JSON.stringify(dbTransferRoot)}`)
      await this.db.transferRoots.update(transferRootId, { isNotFound: true })
      return
    }
    logger.debug(`committedAt: ${timestamp}`)
    await this.db.transferRoots.update(transferRootId, {
      committedAt: timestamp
    })
  }

  async populateTransferRootBondedAt (transferRootId: string) {
    const logger = this.logger.create({ root: transferRootId })
    logger.debug('starting populateTransferRootBondedAt')
    const dbTransferRoot = await this.db.transferRoots.getByTransferRootId(transferRootId)
    const { bondTxHash, bondBlockNumber, bonder, bondedAt } = dbTransferRoot
    if (
      !bondTxHash ||
      (bonder && bondedAt)
    ) {
      logger.debug('populateTransferRootBondedAt already found')
      return
    }

    const destinationBridge = this.getSiblingWatcherByChainSlug(Chain.Ethereum).bridge
    const tx = await destinationBridge.getTransaction(bondTxHash)
    if (!tx) {
      logger.warn(`populateTransferRootBondedAt marking item not found: tx object for transactionHash: ${bondTxHash} on chain: ${Chain.Ethereum}. dbItem: ${JSON.stringify(dbTransferRoot)}`)
      await this.db.transferRoots.update(transferRootId, { isNotFound: true })
      return
    }
    const { from } = tx
    const timestamp = await destinationBridge.getBlockTimestamp(bondBlockNumber)

    if (!timestamp) {
      logger.warn(`populateTransferRootBondedAt marking item not found. timestamp for bondBlockNumber: ${bondBlockNumber}. dbItem: ${JSON.stringify(dbTransferRoot)}`)
      await this.db.transferRoots.update(transferRootId, { isNotFound: true })
      return
    }

    logger.debug(`bonder: ${from}`)
    logger.debug(`bondedAt: ${timestamp}`)

    await this.db.transferRoots.update(transferRootId, {
      bonder: from,
      bondedAt: timestamp
    })
  }

  async populateTransferRootConfirmedAt (transferRootId: string) {
    const logger = this.logger.create({ root: transferRootId })
    logger.debug('starting populateTransferRootConfirmedAt')
    const dbTransferRoot = await this.db.transferRoots.getByTransferRootId(transferRootId)
    const { confirmTxHash, confirmBlockNumber, confirmedAt } = dbTransferRoot
    if (
      !confirmTxHash ||
      confirmedAt
    ) {
      logger.debug('populateTransferRootConfirmedAt already found')
      return
    }

    const destinationBridge = this.getSiblingWatcherByChainSlug(Chain.Ethereum).bridge
    const tx = await destinationBridge.getTransaction(confirmTxHash)
    if (!tx) {
      logger.warn(`populateTransferRootConfirmedAt marking item not found: tx object for transactionHash: ${confirmTxHash} on chain: ${Chain.Ethereum}. dbItem: ${JSON.stringify(dbTransferRoot)}`)
      await this.db.transferRoots.update(transferRootId, { isNotFound: true })
      return
    }

    const timestamp = await destinationBridge.getBlockTimestamp(confirmBlockNumber)

    if (!timestamp) {
      logger.warn(`populateTransferRootConfirmedAt marking item not found. timestamp for confirmBlockNumber: ${confirmBlockNumber}. dbItem: ${JSON.stringify(dbTransferRoot)}`)
      await this.db.transferRoots.update(transferRootId, { isNotFound: true })
      return
    }

    logger.debug(`confirmedAt: ${timestamp}`)

    await this.db.transferRoots.update(transferRootId, {
      confirmedAt: timestamp
    })
  }

  async populateTransferRootTimestamp (transferRootId: string) {
    const logger = this.logger.create({ root: transferRootId })
    logger.debug('starting populateTransferRootTimestamp')
    const dbTransferRoot = await this.db.transferRoots.getByTransferRootId(transferRootId)
    const { rootSetBlockNumber, rootSetTimestamp, destinationChainId } = dbTransferRoot
    if (
      !rootSetBlockNumber || rootSetTimestamp
    ) {
      logger.debug('populateTransferRootTimestamp already found')
      return
    }
    if (!destinationChainId) {
      return
    }
    const destinationBridge = this.getSiblingWatcherByChainId(destinationChainId).bridge
    const timestamp = await destinationBridge.getBlockTimestamp(rootSetBlockNumber)
    if (!timestamp) {
      logger.warn(`populateTransferRootTimestamp marking item not found. timestamp for rootSetBlockNumber: ${rootSetBlockNumber}. dbItem: ${JSON.stringify(dbTransferRoot)}`)
      await this.db.transferRoots.update(transferRootId, { isNotFound: true })
      return
    }
    logger.debug(`rootSetTimestamp: ${timestamp}`)
    await this.db.transferRoots.update(transferRootId, {
      rootSetTimestamp: timestamp
    })
  }

  async populateTransferRootMultipleWithdrawSettled (transferRootId: string) {
    const logger = this.logger.create({ root: transferRootId })
    logger.debug('starting transferRootMultipleWithdrawSettled')
    const dbTransferRoot = await this.db.transferRoots.getByTransferRootId(transferRootId)
    const { transferRootHash, transferIds, destinationChainId } = dbTransferRoot
    const multipleWithdrawalsSettledTotalAmount = await this.db.transferRoots.getMultipleWithdrawalsSettledTotalAmount(transferRootId)
    const multipleWithdrawalsSettledTxHash = await this.db.transferRoots.getMultipleWithdrawalsSettledTxHash(transferRootId)
    if (
      !multipleWithdrawalsSettledTxHash ||
      !multipleWithdrawalsSettledTotalAmount ||
      transferIds
    ) {
      logger.debug('populateTransferRootMultipleWithdrawSettled already found')
      return
    }

    if (!destinationChainId) {
      return
    }
    const destinationBridge = this.getSiblingWatcherByChainId(destinationChainId).bridge
    const { transferIds: _transferIds, bonder } = await destinationBridge.getParamsFromMultipleSettleEventTransaction(multipleWithdrawalsSettledTxHash)
    const tree = new MerkleTree(_transferIds)
    const computedTransferRootHash = tree.getHexRoot()
    if (computedTransferRootHash !== transferRootHash) {
      logger.warn(
        `populateTransferRootTimestamp computed transfer root hash doesn't match. Expected ${transferRootHash}, got ${computedTransferRootHash}. isNotFound: true, List: ${JSON.stringify(_transferIds)}`
      )
      await this.db.transferRoots.update(transferRootId, { isNotFound: true })
    }

    await this.db.transferRoots.update(transferRootId, {
      transferIds: _transferIds
    })

    await Promise.all(_transferIds.map(async (transferId: string) => {
      await this.db.transfers.update(transferId, {
        transferRootHash,
        transferRootId
      })
    }))

    await this.checkTransferRootSettledState(transferRootId, multipleWithdrawalsSettledTotalAmount, bonder)
  }

  async populateTransferRootTransferIds (transferRootId: string) {
    const logger = this.logger.create({ root: transferRootId })
    logger.debug('starting populateTransferRootTransferIds')
    const dbTransferRoot = await this.db.transferRoots.getByTransferRootId(transferRootId)
    if (!dbTransferRoot) {
      throw new Error('expected db transfer root item')
    }
    const { transferRootHash, sourceChainId, destinationChainId, totalAmount, commitTxBlockNumber, transferIds: dbTransferIds } = dbTransferRoot

    if (
      (dbTransferIds !== undefined && dbTransferIds.length > 0) ||
      !(sourceChainId && destinationChainId && commitTxBlockNumber && totalAmount) ||
      isL1ChainId(sourceChainId)
    ) {
      logger.debug('populateTransferRootTransferIds already found')
      return
    }

    let transferIds = await this.checkTransferRootFromDb(transferRootId)
    if (!transferIds) {
      transferIds = await this.checkTransferRootFromChain(transferRootId)
    }

    if (transferIds?.length) {
      await this.db.transferRoots.update(transferRootId, {
        transferIds,
        totalAmount,
        sourceChainId
      })
    }
  }

  async checkTransferRootFromDb (transferRootId: string) {
    const logger = this.logger.create({ root: transferRootId })
    const dbTransferRoot = await this.db.transferRoots.getByTransferRootId(transferRootId)
    if (!dbTransferRoot) {
      throw new Error('expected db transfer root item')
    }
    const { transferRootHash } = dbTransferRoot
    if (!transferRootHash) {
      throw new Error('expected transfer root hash')
    }
    logger.debug(
      `looking in db for transfer ids for transferRootHash ${transferRootHash}`
    )
    const items = await this.db.transfers.getTransfersWithTransferRootHash(transferRootHash)
    if (items.length) {
      const transferIds = items.map((item: Transfer) => item.transferId)
      if (transferIds.length) {
        const tree = new MerkleTree(transferIds)
        const computedTransferRootHash = tree.getHexRoot()
        if (computedTransferRootHash === transferRootHash) {
          logger.debug(
            `found db transfer ids in db for transferRootHash ${transferRootHash}`
          )
          return transferIds
        }
      }
    }

    logger.debug(
      `no db transfer ids found for transferRootHash ${transferRootHash}`
    )
  }

  async lookupTransferIds (sourceBridge: L2Bridge, transferRootHash: string, destinationChainId: number, endBlockNumber: number) {
    const logger = this.logger.create({ root: transferRootHash })
    let startEvent: TransfersCommittedEvent | undefined
    let endEvent: TransfersCommittedEvent | undefined
    let startBlockNumber = sourceBridge.bridgeDeployedBlockNumber

    logger.debug('startBlockNumber:', startBlockNumber)
    logger.debug('endBlockNumber:', endBlockNumber)

    await sourceBridge.eventsBatch(async (start: number, end: number) => {
      let events = await sourceBridge.getTransfersCommittedEvents(start, end)
      if (!events.length) {
        return true
      }

      // events need to be sorted from [newest...oldest] in order to pick up the endEvent first
      events = events.reverse()
      for (const event of events) {
        if (event.args.rootHash === transferRootHash) {
          endEvent = event
          continue
        }

        const eventDestinationChainId = Number(event.args.destinationChainId.toString())
        const isSameChainId = eventDestinationChainId === destinationChainId
        if (endEvent && isSameChainId) {
          startEvent = event
          return false
        }
      }

      return true
    },
    { endBlockNumber, startBlockNumber })

    if (!endEvent) {
      return { endEvent: null }
    }

    endBlockNumber = endEvent.blockNumber
    if (startEvent) {
      startBlockNumber = startEvent.blockNumber
    }

    logger.debug(`Searching for transfers between ${startBlockNumber} and ${endBlockNumber}`)

    const transfers: any[] = []
    await sourceBridge.eventsBatch(
      async (start: number, end: number) => {
        let transferEvents = await sourceBridge.getTransferSentEvents(
          start,
          end
        )

        // transferEvents need to be sorted from [newest...oldest] in order to maintain the ordering
        transferEvents = transferEvents.reverse()
        for (const event of transferEvents) {
          const eventDestinationChainId = Number(event.args.chainId.toString())
          const isSameChainId = eventDestinationChainId === destinationChainId
          if (!isSameChainId) {
            continue
          }

          // TransferSent events must be handled differently when they exist in the
          // same block or same transaction as a TransfersCommitted event
          if (startEvent && event.blockNumber === startEvent.blockNumber) {
            if (event.transactionIndex < startEvent.transactionIndex) {
              continue
            }
          }

          if (event.blockNumber === endEvent?.blockNumber) {
            // If TransferSent is in the same tx as TransfersCommitted or later,
            // the transferId should be included in the next transferRoot
            if (event.transactionIndex > endEvent.transactionIndex) {
              continue
            }
          }

          transfers.unshift({
            transferId: event.args.transferId,
            index: Number(event.args.index.toString()),
            blockNumber: event.blockNumber
          })
        }
      },
      { startBlockNumber, endBlockNumber }
    )

    const { sortedTransfers, missingIndexes, lastIndex } = getSortedTransferIds(transfers, startBlockNumber)

    if (sortedTransfers) {
      logger.debug(`last index number found in transferIds list: ${lastIndex}`)
    }

    if (missingIndexes?.length) {
      logger.warn(`missing indexes from list of transferIds (${missingIndexes.length}): ${JSON.stringify(missingIndexes)}`)
    }

    const transferIds = sortedTransfers.map((x: any) => x.transferId)
    return { startEvent, endEvent, transferIds }
  }

  async checkTransferRootFromChain (transferRootId: string) {
    const logger = this.logger.create({ root: transferRootId })
    const dbTransferRoot = await this.db.transferRoots.getByTransferRootId(transferRootId)
    if (!dbTransferRoot) {
      throw new Error('expected db transfer root item')
    }
    const { transferRootHash, sourceChainId, destinationChainId, commitTxBlockNumber } = dbTransferRoot
    if (!transferRootHash) {
      throw new Error('expected transfer root hash')
    }
    if (!sourceChainId) {
      throw new Error('expected source chain id')
    }
    if (!destinationChainId) {
      throw new Error('expected destination chain id')
    }
    if (!commitTxBlockNumber) {
      throw new Error('expected commit tx block number')
    }
    if (!this.hasSiblingWatcher(sourceChainId)) {
      logger.error(`no sibling watcher found for ${sourceChainId}`)
      return
    }
    const sourceBridge = this.getSiblingWatcherByChainId(sourceChainId)
      .bridge as L2Bridge

    const eventBlockNumber: number = commitTxBlockNumber

    logger.debug(
      `looking on-chain for transfer ids for transferRootHash ${transferRootHash}`
    )

    // It is not trivial to know if a root is the first for a route. When a new chain is added to an old bridge
    // the result is that the old bridge will look all the way back to when it is deployed before ignoring the root.
    // This blocks the bonder process for many hours and uses excessive RPC calls. To avoid this, we will keep
    // a mapping of initial roots and handle them during bridge/chain setup.
    if (FirstRoots[transferRootHash]) {
      logger.warn('populateTransferRootTransferIds first root for a given route. Ignoring.')
      await this.db.transferRoots.update(transferRootId, { isNotFound: true })
      return
    }

    const { endEvent, transferIds } = await this.lookupTransferIds(sourceBridge, transferRootHash, destinationChainId, eventBlockNumber)

    if (!transferIds) {
      throw new Error('expected transfer ids')
    }

    if (!endEvent) {
      logger.warn(`populateTransferRootTransferIds no end event found for transferRootHash ${transferRootHash}. isNotFound: true`)
      await this.db.transferRoots.update(transferRootId, { isNotFound: true })
      return
    }

    logger.debug(`transfer ids: ${JSON.stringify(transferIds)}}`)

    const tree = new MerkleTree(transferIds)
    const computedTransferRootHash = tree.getHexRoot()
    if (computedTransferRootHash !== transferRootHash) {
      logger.warn(
        `populateTransferRootTransferIds computed transfer root hash doesn't match. Expected ${transferRootHash}, got ${computedTransferRootHash}. isNotFound: true, List: ${JSON.stringify(transferIds)}`
      )
      await this.db.transferRoots.update(transferRootId, { isNotFound: true })
      return
    }

    logger.debug(
      `found transfer ids for transfer root hash ${transferRootHash}`,
      JSON.stringify(transferIds)
    )

    await Promise.all(transferIds.map(async (transferId: string) => {
      await this.db.transfers.update(transferId, {
        transferRootHash,
        transferRootId
      })
    }))

    return transferIds
  }

  async handleMultipleWithdrawalsSettledEvent (event: MultipleWithdrawalsSettledEvent) {
    const {
      bonder,
      rootHash: transferRootHash,
      totalBondsSettled
    } = event.args
    const { transactionHash, logIndex, blockNumber, transactionIndex } = event
    const dbTransferRoot = await this.db.transferRoots.getByTransferRootHash(transferRootHash)
    // Throwing here is not ideal, but it is required because we don't have the context of the transferId
    // with this event data. We can only get it from prior events. We should always see other events
    // first, but in the case where we completely miss an event, we will explicitly throw here.
    if (!dbTransferRoot?.transferRootId) {
      throw new Error(`expected db item for transfer root hash "${transferRootHash}"`)
    }

    const { transferRootId } = dbTransferRoot
    const logger = this.logger.create({ root: transferRootId })

    logger.debug('handling MultipleWithdrawalsSettled event')
    logger.debug(`tx hash from event: ${transactionHash}`)
    logger.debug(`transferRootHash from event: ${transferRootHash}`)
    logger.debug(`bonder : ${bonder}`)
    logger.debug(`totalBondSettled: ${this.bridge.formatUnits(totalBondsSettled)}`)

    await this.db.transferRoots.updateMultipleWithdrawalsSettledEvent({
      transferRootHash,
      transferRootId,
      bonder,
      totalBondsSettled,
      txHash: transactionHash,
      blockNumber,
      txIndex: transactionIndex,
      logIndex
    })

    const transferIds = dbTransferRoot?.transferIds
    if (!transferIds) {
      return
    }

    const multipleWithdrawalsSettledTotalAmount = await this.db.transferRoots.getMultipleWithdrawalsSettledTotalAmount(transferRootId)

    await this.checkTransferRootSettledState(transferRootId, multipleWithdrawalsSettledTotalAmount, bonder)
  }

  handleWithdrawalBondSettledEvent = async (event: WithdrawalBondSettledEvent) => {
    const { transactionHash } = event
    const {
      bonder,
      transferId,
      rootHash: transferRootHash
    } = event.args
    const logger = this.logger.create({ id: transferId })
    const dbTransferRoot = await this.db.transferRoots.getByTransferRootHash(transferRootHash)

    const dbTransfer = await this.db.transfers.getByTransferId(transferId)
    if (!dbTransfer) {
      logger.warn(`transfer id ${transferId} db item not found`)
      return
    }

    logger.debug('handling WithdrawalBondSettled event')
    logger.debug(`tx hash from event: ${transactionHash}`)
    logger.debug(`transferRootHash from event: ${transferRootHash}`)
    logger.debug(`bonder : ${bonder}`)
    logger.debug(`transferId: ${transferId}`)

    await this.db.transfers.update(transferId, {
      transferRootHash,
      withdrawalBondSettledTxHash: transactionHash
    })
  }

  getIsBondable = (
    amountOutMin: BigNumber,
    deadline: BigNumber,
    destinationChainId: number,
    bonderFee: BigNumber
  ): boolean => {
    const attemptSwapDuringBondWithdrawal = this.bridge.shouldAttemptSwapDuringBondWithdrawal(amountOutMin, deadline)
    if (attemptSwapDuringBondWithdrawal && isL1ChainId(destinationChainId)) {
      return false
    }

    const isTooLow = this.isBonderFeeTooLow(bonderFee)
    if (isTooLow) {
      return false
    }

    return true
  }

  getIsRelayable = (
    relayerFee: BigNumber
  ): boolean => {
    // TODO: Introduce after integration updates
    return true
    // return relayerFee.gt(0)
  }

  getIsBlocklisted (addresses: string[]) {
    for (const address of addresses) {
      const isBlocklisted = globalConfig?.blocklist?.addresses?.[address?.toLowerCase()]
      if (isBlocklisted) {
        return true
      }
    }
    return false
  }

  isBonderFeeTooLow (bonderFee: BigNumber) {
    if (bonderFee.eq(0)) {
      return true
    }

    if (this.tokenSymbol === 'ETH') {
      if (bonderFee.lt(minEthBonderFeeBn)) {
        return true
      }
    }

    return false
  }

  public getIsDbTransfersAllSettled (dbTransfers: Transfer[]) {
    const allBondableTransfersSettled = dbTransfers.every(
      (dbTransfer: Transfer) => {
        const isAlreadySettled = dbTransfer?.withdrawalBondSettled
        // Check that isBondable has been explicitly set to false.
        // Checking !dbTransfer.isBondable is not correct since isBondable can be undefined
        const isExplicitySetUnbondable = dbTransfer?.isBondable === false
        return isAlreadySettled || isExplicitySetUnbondable // eslint-disable-line @typescript-eslint/prefer-nullish-coalescing
      }
    )

    return allBondableTransfersSettled
  }

  async pollGasCost () {
    if (!this.gasCostPollEnabled) {
      return
    }
    this.logger.debug(`starting pollGasCost, chainSlug: ${this.chainSlug}`)
    const bridgeContract = this.bridge.bridgeContract.connect(getRpcProvider(this.chainSlug)!) as L1BridgeContract | L2BridgeContract
    const amount = BigNumber.from(10)
    const amountOutMin = BigNumber.from(0)
    const bonderFee = BigNumber.from(1)
    const bonder = await this.bridge.getBonderAddress()
    const recipient = `0x${'1'.repeat(40)}`
    const transferNonce = `0x${'0'.repeat(64)}`

    while (true) {
      const logger = this.logger.create({ id: `${Date.now()}` })
      logger.debug('pollGasCost poll start')
      try {
        const timestamp = Math.floor(Date.now() / 1000)
        const deadline = Math.floor((Date.now() + OneWeekMs) / 1000)
        const payload = [
          recipient,
          amount,
          transferNonce,
          bonderFee,
          {
            from: bonder
          }
        ] as const
        const gasLimit = await bridgeContract.estimateGas.bondWithdrawal(...payload)
        logger.debug('pollGasCost got estimateGas for bondWithdrawal')
        const tx = await bridgeContract.populateTransaction.bondWithdrawal(...payload)
        logger.debug('pollGasCost got populateTransaction for bondWithdrawal')
        const estimates = [{ gasLimit, ...tx, transactionType: GasCostTransactionType.BondWithdrawal }]

        if (!this.isL1) {
          const l2BridgeContract = bridgeContract as L2BridgeContract
          const payload = [
            recipient,
            amount,
            transferNonce,
            bonderFee,
            amountOutMin,
            deadline,
            {
              from: bonder
            }
          ] as const
          const gasLimit = await l2BridgeContract.estimateGas.bondWithdrawalAndDistribute(...payload)
          logger.debug('pollGasCost got estimateGas for bondWithdrawalAndDistribute')
          const tx = await l2BridgeContract.populateTransaction.bondWithdrawalAndDistribute(...payload)
          logger.debug('pollGasCost got populateTransaction for bondWithdrawalAndDistribute')
          estimates.push({ gasLimit, ...tx, transactionType: GasCostTransactionType.BondWithdrawalAndAttemptSwap })
        }

        if (RelayableChains.includes(this.chainSlug)) {
          const relayerFee = new RelayerFee()
          const gasCost = await relayerFee.getRelayCost(globalConfig.network, this.chainSlug, this.tokenSymbol)
          logger.debug('pollGasCost got relayGasCost')
          estimates.push({ gasLimit: gasCost, transactionType: GasCostTransactionType.Relay })
        }

        logger.debug('pollGasCost estimate. estimates complete')
        await Promise.all(estimates.map(async ({ gasLimit, data, to, transactionType }) => {
          const { gasCost, gasCostInToken, gasPrice, tokenPriceUsd, nativeTokenPriceUsd } = await this.bridge.getGasCostEstimation(
            this.chainSlug,
            this.tokenSymbol,
            gasLimit,
            transactionType,
            data,
            to
          )

          logger.debug(`pollGasCost got estimate for txPayload. transactionType: ${transactionType}, gasLimit: ${gasLimit?.toString()}, gasPrice: ${gasPrice?.toString()}, gasCost: ${gasCost?.toString()}, gasCostInToken: ${gasCostInToken?.toString()}, tokenPriceUsd: ${tokenPriceUsd?.toString()}`)
          const minBonderFeeAbsolute = await this.bridge.getMinBonderFeeAbsolute(this.tokenSymbol, tokenPriceUsd)
          logger.debug(`pollGasCost got estimate for minBonderFeeAbsolute. minBonderFeeAbsolute: ${minBonderFeeAbsolute.toString()}`)

          logger.debug('pollGasCost attempting to do db update')
          await this.db.gasCost.update({
            chain: this.chainSlug,
            token: this.tokenSymbol,
            timestamp,
            transactionType,
            gasCost,
            gasCostInToken,
            gasPrice,
            gasLimit,
            tokenPriceUsd,
            nativeTokenPriceUsd,
            minBonderFeeAbsolute
          })
          logger.debug('pollGasCost db update completed')
        }))
      } catch (err) {
        logger.error(`pollGasCost error: ${err.message}`)
      }
      logger.debug('pollGasCost poll end')
      await wait(this.gasCostPollMs)
    }
  }

  hasChainIdBeenDeprecated (chainId: number): boolean {
    // If a chainId has been deprecated, the chainId will not return a chain slug
    try {
      this.chainIdToSlug(chainId)
      return false
    } catch {
      return true
    }
  }
}

export default SyncWatcher<|MERGE_RESOLUTION|>--- conflicted
+++ resolved
@@ -7,8 +7,7 @@
 import getTransferSentToL2TransferId from 'src/utils/getTransferSentToL2TransferId'
 import isL1ChainId from 'src/utils/isL1ChainId'
 import wait from 'src/utils/wait'
-<<<<<<< HEAD
-import { BigNumber } from 'ethers'
+import { BigNumber, providers } from 'ethers'
 import {
   Chain,
   GasCostTransactionType,
@@ -17,10 +16,6 @@
   TenMinutesMs,
   ChainSyncMultiplier
 } from 'src/constants'
-=======
-import { BigNumber, providers } from 'ethers'
-import { Chain, GasCostTransactionType, OneWeekMs, RelayableChains } from 'src/constants'
->>>>>>> 194064be
 import { DateTime } from 'luxon'
 import { FirstRoots } from 'src/constants/firstRootsPerRoute'
 import {
