import Logger from 'src/logger'
import chainIdToSlug from 'src/utils/chainIdToSlug'
import getBlockNumberFromDate from 'src/utils/getBlockNumberFromDate'
import getBondedWithdrawal from 'src/theGraph/getBondedWithdrawal'
import getRpcProvider from 'src/utils/getRpcProvider'
import getTokenDecimals from 'src/utils/getTokenDecimals'
import getTransferRootId from 'src/utils/getTransferRootId'
import getTransferSent from 'src/theGraph/getTransferSent'
import isTokenSupportedForChain from 'src/utils/isTokenSupportedForChain'
import l1BridgeAbi from '@hop-protocol/core/abi/generated/L1_Bridge.json'
import l2BridgeAbi from '@hop-protocol/core/abi/generated/L2_Bridge.json'
import wait from 'src/utils/wait'
import { AssetSymbol, ChainSlug } from '@hop-protocol/core/config'
import { BigNumber, Contract } from 'ethers'
import { Chain } from 'src/constants'
import { DateTime } from 'luxon'
import { L1BridgeProps, L2BridgeProps, mainnet as mainnetAddresses } from '@hop-protocol/core/addresses'
import { formatUnits } from 'ethers/lib/utils'
import { getEnabledTokens } from 'src/config'
import { promiseQueue } from 'src/utils/promiseQueue'

type Options = {
  token?: string
  days?: number
  offsetDays?: number
  format?: string
}

class IncompleteSettlementsWatcher {
  ready: boolean = false
  logger: Logger = new Logger('IncompleteSettlementsWatcher')
  format: string = 'table'

  chains: string[] = [
    Chain.Ethereum,
    Chain.Arbitrum,
    Chain.Optimism,
    Chain.Gnosis,
    Chain.Polygon,
    Chain.Nova,
    Chain.Base,
    Chain.PolygonZk,
    Chain.Linea
  ]

  tokens: string[] = getEnabledTokens()

  days: number = 7
  offsetDays: number = 0
  startBlockNumbers: any = {}
  endBlockNumbers: any = {}

  // events
  transferCommitteds: any = {}
  multipleWithdrawalsSettleds: any = {}
  withdrawalBondSettleds: any = {}
  rootTransferIds: any = {}
  transferRootConfirmeds: any = {}
  transferRootSets: any = {}
  withdrews: any = {}

  // state to track
  rootHashMeta: any = {}
  rootHashTimestamps: any = {}
  rootHashTotals: any = {}
  rootHashSettlements: any = {}
  rootHashWithdrews: any = {}
  rootHashConfirmeds: any = {}
  rootHashSets: any = {}
  rootHashSettledTotalAmounts: any = {}
  transferIdWithdrews: any = {}
  transferIdWithdrawalBondSettled: any = {}
  transferIdRootHashes: any = {}

  constructor (options: Options = {}) {
    const { token, days, offsetDays, format } = options
    if (token) {
      this.tokens = [token]
    }
    if (days) {
      this.days = days
    }
    if (offsetDays) {
      this.offsetDays = offsetDays
    }
    if (format) {
      this.format = format
    }
  }

  private async init () {
    if (this.ready) {
      return
    }
    await this.sync()
    this.ready = true
  }

  private async tilReady (): Promise<any> {
    while (true) {
      if (this.ready) {
        return true
      }
      await wait(100)
    }
<<<<<<< HEAD

    await wait(100)
    return this.tilReady()
=======
>>>>>>> 3aabd426
  }

  private async sync () {
    await this.setStartBlockNumbers()

    this.logger.debug('done getting all block numbers')
    this.logger.debug('reading events')
    this.logger.debug(`days: ${this.days}`)
    this.logger.debug(`offsetDays: ${this.offsetDays}`)
    this.logger.debug('this will take a minute')

    for (const chain of this.chains) {
      const promises: Array<Promise<any>> = []
      for (const token of this.tokens) {
        this.logger.debug(`${chain} ${token} reading events`)
        if (!isTokenSupportedForChain(token, chain)) {
          continue
        }
        if (chain === 'ethereum') {
          promises.push(this.setTransferRootConfirmeds(chain, token))
        }
        if (chain !== 'ethereum') {
          promises.push(this.setTransferCommittedEvents(chain, token))
        }
        promises.push(this.setMultipleWithdrawalsSettleds(chain, token))
        promises.push(this.setWithdrawalBondSettleds(chain, token))
        promises.push(this.setWithdrews(chain, token))
        promises.push(this.setTransferRootSets(chain, token))
        this.logger.debug(`${chain} ${token} done reading events`)
      }
      await Promise.all(promises)
    }

    this.logger.debug('done reading all events')
  }

  private async setStartBlockNumbers () {
    await Promise.all(this.chains.map(async (chain: string) => {
      this.logger.debug(`${chain} - getting start and end block numbers`)
      const date = DateTime.fromMillis(Date.now()).minus({ days: this.days + this.offsetDays })
      const timestamp = Math.floor(date.toSeconds())
      const startBlockNumber = await getBlockNumberFromDate(chain, timestamp)
      this.startBlockNumbers[chain] = startBlockNumber

      const provider = getRpcProvider(chain)
      let endBlockNumber: number
      if (this.offsetDays) {
        const date = DateTime.fromMillis(Date.now()).minus({ days: this.offsetDays })
        const timestamp = date.toSeconds()
        endBlockNumber = await getBlockNumberFromDate(chain, timestamp)
      } else {
        endBlockNumber = await provider!.getBlockNumber()
      }
      this.endBlockNumbers[chain] = endBlockNumber
      this.logger.debug(`${chain} - done getting block numbers`)
    }))
  }

  private async setEvents (chain: string, token: string, filter: any, obj: any) {
    const contract = this.getContract(chain, token)
    const startBlockNumber = this.startBlockNumbers[chain]
    const endBlockNumber = this.endBlockNumbers[chain]
    const logs = await this.getLogs(filter, chain, startBlockNumber, endBlockNumber, contract)
    if (!obj[chain]) {
      obj[chain] = {}
    }
    if (!obj[chain][token]) {
      obj[chain][token] = {}
    }
    obj[chain][token] = logs
    return logs
  }

  private async setTransferCommittedEvents (chain: string, token: string) {
    const contract = this.getContract(chain, token)
    const filter = contract.filters.TransfersCommitted()
    const logs = await this.setEvents(chain, token, filter, this.transferCommitteds)

    const concurrency = 20
    await promiseQueue(logs, async (log: any, i: number) => {
      const { rootHash, totalAmount, destinationChainId } = log.args
      const destinationChain = chainIdToSlug(destinationChainId)
      this.rootHashMeta[rootHash] = {
        token,
        sourceChain: chain,
        destinationChain
      }
      this.rootHashTotals[rootHash] = totalAmount

      const provider = getRpcProvider(chain)
      const { timestamp } = await provider!.getBlock(log.blockNumber)
      this.rootHashTimestamps[rootHash] = timestamp
    }, { concurrency })
  }

  private async setMultipleWithdrawalsSettleds (chain: string, token: string) {
    const contract = this.getContract(chain, token)
    const filter = contract.filters.MultipleWithdrawalsSettled()
    const logs = await this.setEvents(chain, token, filter, this.multipleWithdrawalsSettleds)

    const concurrency = 20
    await promiseQueue(logs, async (log: any, i: number) => {
      await this.setRootTransferIds(chain, token, log)
    }, { concurrency })
  }

  private async setWithdrawalBondSettleds (chain: string, token: string) {
    const contract = this.getContract(chain, token)
    const filter = contract.filters.WithdrawalBondSettled()
    const logs = await this.setEvents(chain, token, filter, this.withdrawalBondSettleds)
    for (const log of logs) {
      this.transferIdWithdrawalBondSettled[log.args.transferId] = log
    }
  }

  private async setTransferRootConfirmeds (chain: string, token: string) {
    const contract = this.getContract(chain, token)
    const filter = contract.filters.TransferRootConfirmed()
    const logs = await this.setEvents(chain, token, filter, this.transferRootConfirmeds)
    for (const log of logs) {
      this.rootHashConfirmeds[log.args.rootHash] = log
    }
  }

  private async setTransferRootSets (chain: string, token: string) {
    const contract = this.getContract(chain, token)
    const filter = contract.filters.TransferRootSet()
    const logs = await this.setEvents(chain, token, filter, this.transferRootSets)
    for (const log of logs) {
      this.rootHashSets[log.args.rootHash] = log
    }
  }

  private async setWithdrews (chain: string, token: string) {
    const contract = this.getContract(chain, token)
    const filter = contract.filters.Withdrew()
    const logs = await this.setEvents(chain, token, filter, this.withdrews)
    for (const log of logs) {
      this.transferIdWithdrews[log.args.transferId] = log
    }
  }

  private async setRootTransferIds (chain: string, token: string, log: any) {
    const provider = getRpcProvider(chain)
    const rootHash = log.args.rootHash
    const { data } = await provider!.getTransaction(log.transactionHash)
    const contract = this.getContract(chain, token)
    const { transferIds } = contract.interface.decodeFunctionData(
      'settleBondedWithdrawals',
      data
    )
    this.rootTransferIds[rootHash] = transferIds
    for (const transferId of transferIds) {
      this.transferIdRootHashes[transferId] = rootHash
    }
  }

  private getContract (chain: string, token: string) {
    const provider = getRpcProvider(chain)
    const config = mainnetAddresses.bridges[token as AssetSymbol]?.[chain as ChainSlug] as L1BridgeProps & L2BridgeProps
    if (!config) {
      throw new Error(`Could not find bridge config for ${token} on ${chain}`)
    }
    const contract = new Contract(config.l1Bridge || config.l2Bridge, config.l1Bridge ? l1BridgeAbi : l2BridgeAbi, provider!)
    return contract
  }

  private async getLogs (filter: any, chain: string, startBlockNumber: number, endBlockNumber: number, contract: any) {
    const logs: any[] = []
    const batchSize = 10000
    let start = startBlockNumber
    let end = start + batchSize
    while (end <= endBlockNumber) {
      const _logs = await contract.queryFilter(
        filter,
        start,
        end
      )

      logs.push(..._logs)

      // Add 1 so that boundary blocks are not double counted
      start = end + 1

      // If the batch is less than the batchSize, use the endBlockNumber
      const newEnd = start + batchSize
      end = Math.min(endBlockNumber, newEnd)

      // For the last batch, start will be greater than end because end is capped at endBlockNumber
      if (start > end) {
        break
      }
    }
    return logs
  }

  async start () {
    const result = await this.getDiffResults()
    await this.logResult(result)
  }

  async getDiffResults (): Promise<any> {
    await this.init()
    await this.tilReady()
    this.logger.debug('summing multipleWithdrawalsSettled events')

    for (const chain of this.chains) {
      for (const token of this.tokens) {
        const logs = this.multipleWithdrawalsSettleds?.[chain]?.[token]
        if (!logs) {
          continue
        }

        for (const log of logs) {
          const transactionHash = log.transactionHash
          const bonder = log.args.bonder
          const rootHash = log.args.rootHash
          const amount = log.args.totalBondsSettled

          if (!this.rootHashSettlements[rootHash]) {
            this.rootHashSettlements[rootHash] = []
          }

          this.rootHashSettlements[rootHash].push({
            transactionHash,
            bonder,
            rootHash,
            amount
          })
        }
      }
    }

    for (const rootHash in this.rootHashSettlements) {
      if (!this.rootHashSettledTotalAmounts[rootHash]) {
        this.rootHashSettledTotalAmounts[rootHash] = BigNumber.from(0)
      }
      for (const { amount } of this.rootHashSettlements[rootHash]) {
        this.rootHashSettledTotalAmounts[rootHash] = this.rootHashSettledTotalAmounts[rootHash].add(amount)
      }
    }

    this.logger.debug('summing withdrew events')

    for (const transferId in this.transferIdWithdrews) {
      const log = this.transferIdWithdrews[transferId]
      const amount = log.args.amount
      const rootHash = this.transferIdRootHashes[transferId]
      if (!this.rootHashWithdrews[rootHash]) {
        this.rootHashWithdrews[rootHash] = []
      }
      this.rootHashWithdrews[rootHash].push(log)
      if (!this.rootHashSettledTotalAmounts[rootHash]) {
        this.rootHashSettledTotalAmounts[rootHash] = BigNumber.from(0)
      }
      this.rootHashSettledTotalAmounts[rootHash] = this.rootHashSettledTotalAmounts[rootHash].add(amount)
    }

    this.logger.debug('summing withdrawalBondSettled events')

    for (const transferId in this.transferIdWithdrawalBondSettled) {
      const log = this.transferIdWithdrawalBondSettled[transferId]
      // TODO: get transfer sent amount
      const amount = BigNumber.from(0)
      const rootHash = this.transferIdRootHashes[transferId]
      this.rootHashSettledTotalAmounts[rootHash] = this.rootHashSettledTotalAmounts[rootHash].add(amount)
    }

    let incompletes: any[] = []

    const rootsCount = Object.keys(this.rootHashTotals).length
    this.logger.debug('checking settled amount diffs')
    this.logger.debug(`roots to check: ${rootsCount}`)

    const rootHashes = Object.keys(this.rootHashTotals)
    this.logger.debug(`rootHashes count: ${rootHashes.length}`)

    const concurrency = 10
    await promiseQueue(rootHashes, async (rootHash: string, i: number) => {
      this.logger.debug(`rootHashes processing item ${i + 1}/${rootHashes.length}`)
      const { sourceChain, destinationChain, token } = this.rootHashMeta[rootHash]
      const totalAmount = this.rootHashTotals[rootHash]
      const timestamp = this.rootHashTimestamps[rootHash]
      const isConfirmed = !!this.rootHashConfirmeds[rootHash]
      const isSet = !!this.rootHashSets[rootHash]
      const tokenDecimals = getTokenDecimals(token)
      // const settledTotalAmount = this.rootHashSettledTotalAmounts[rootHash] ?? BigNumber.from(0)
      const settledTotalAmount = await this.getOnchainTotalAmountWithdrawn(destinationChain, token, rootHash, totalAmount)
      const timestampRelative = DateTime.fromSeconds(timestamp).toRelative()
      const _totalAmount = totalAmount.toString()
      const totalAmountFormatted = Number(formatUnits(_totalAmount, tokenDecimals))
      const diff = totalAmount.sub(settledTotalAmount).toString()
      const diffFormatted = Number(formatUnits(diff, tokenDecimals))
      const isIncomplete = diffFormatted > 0 && (settledTotalAmount.eq(0) || !settledTotalAmount.eq(totalAmount))
      let unsettledTransfers: any[] = []
      let unsettledTransferBonders: string[] = []
      const rootId = getTransferRootId(rootHash, totalAmount)
      if (isIncomplete) {
        const settlementEvents = this.rootHashSettlements[rootHash]?.length ?? 0
        const withdrewEvents = this.rootHashWithdrews[rootHash]?.length ?? 0
        const [_unsettledTransfers, _unsettledTransferBonders, transferIds] = await this.getUnsettledTransfers(rootHash)
        unsettledTransfers = _unsettledTransfers
        unsettledTransferBonders = _unsettledTransferBonders
        const transfersCount = transferIds.length
        incompletes.push({
          timestamp,
          timestampRelative,
          token,
          sourceChain,
          destinationChain,
          totalAmount: _totalAmount,
          totalAmountFormatted,
          diff,
          diffFormatted,
          rootHash,
          rootId,
          settlementEvents,
          withdrewEvents,
          transfersCount,
          isConfirmed,
          isSet,
          unsettledTransfers,
          unsettledTransferBonders
        })
      }
      this.logger.debug(`root: ${rootHash}, token: ${token}, isAllSettled: ${!isIncomplete}, isConfirmed: ${isConfirmed}, isSet: ${isSet}, totalAmount: ${totalAmountFormatted}, diff: ${diffFormatted}, unsettledTransfers: ${JSON.stringify(unsettledTransfers)}, unsettledTransferBonders: ${JSON.stringify(unsettledTransferBonders)}`)
    }, { concurrency })

    // Check to see if the only remaining unsettled amounts are withdrawn
    incompletes = incompletes.filter((item: any) => {
      if (item.unsettledTransfers?.length) {
        let totalAmountUnbonded = BigNumber.from(0)
        for (const transfer of item.unsettledTransfers) {
          if (!transfer.bonded) {
            totalAmountUnbonded = totalAmountUnbonded.add(BigNumber.from(transfer.amount))
          }
        }
        const isAllSettled = BigNumber.from(item.diff).eq(totalAmountUnbonded)
        if (isAllSettled) {
          return false
        }
      }
      return true
    })

    incompletes = incompletes.sort((a, b) => (a.timestamp > b.timestamp ? -1 : 1))

    this.logger.debug('done checking root diffs')
    this.logger.debug(`incomplete settlements: ${incompletes.length}`)

    let result: any = null
    if (this.format === 'table' || this.format === 'json') {
      result = incompletes
    } else if (this.format === 'csv') {
      if (incompletes.length > 0) {
        const header = Object.keys(incompletes[0])
        const csv = incompletes.map((item: any) => Object.values(item))
        result = {
          header,
          rows: csv
        }
      }
    } else {
      throw new Error('invalid format')
    }

    return result
  }

  private async getUnsettledTransfers (rootHash: string) {
    const { sourceChain, destinationChain, token } = this.rootHashMeta[rootHash]
    const tokenDecimals = getTokenDecimals(token)
    const contract = this.getContract(destinationChain, token)
    const transferIds = await this.rootTransferIds[rootHash] || []
    const unsettledTransfers: any[] = []
    const unsettledTransferBonders = new Set()
    const concurrency = 20
    await promiseQueue(transferIds, async (transferId: string, i: number) => {
      this.logger.debug(`rootHash transferIds processing item ${i + 1}/${transferIds.length}`)
      const bondWithdrawalEvent = await getBondedWithdrawal(destinationChain, token, transferId)
      if (!bondWithdrawalEvent) {
        // Return if it is withdrawn. Do it after checking if it is bonded so we only make RPC calls when necessary.
        const isWithdrawn = await contract.isTransferIdSpent(transferId)
        if (isWithdrawn) {
          return
        }
        const { amount } = await getTransferSent(sourceChain, transferId)
        const amountFormatted = Number(formatUnits(amount, tokenDecimals))
        unsettledTransfers.push({
          bonded: false,
          transferId,
          bonder: null,
          amount,
          amountFormatted
        })
        return
      }

      const bonder = bondWithdrawalEvent.from
      const bondedWithdrawalAmount = await contract.getBondedWithdrawalAmount(bonder, transferId)
      if (bondedWithdrawalAmount.gt(0)) {
        const amount = bondedWithdrawalAmount.toString()
        const amountFormatted = Number(formatUnits(amount, tokenDecimals))
        unsettledTransfers.push({
          bonded: true,
          transferId,
          bonder,
          amount,
          amountFormatted
        })
        unsettledTransferBonders.add(bonder)
      }
    }, { concurrency })

    return [unsettledTransfers, Array.from(unsettledTransferBonders), transferIds]
  }

  private async getOnchainTotalAmountWithdrawn (destinationChain: string, token: string, transferRootHash: string, totalAmount: BigNumber) {
    const contract = this.getContract(destinationChain, token)
    const { amountWithdrawn } = await contract.getTransferRoot(transferRootHash, totalAmount)
    return amountWithdrawn
  }

  private async logResult (result: any) {
    if (!result) {
      return
    }

    if (this.format === 'table') {
      console.table(result)
    } else if (this.format === 'csv') {
      console.log(result.header.join(','))
      console.log(result.csv.join(','))
    } else if (this.format === 'json') {
      console.log(JSON.stringify(result, null, 2))
    }
  }
}

export default IncompleteSettlementsWatcher<|MERGE_RESOLUTION|>--- conflicted
+++ resolved
@@ -103,12 +103,6 @@
       }
       await wait(100)
     }
-<<<<<<< HEAD
-
-    await wait(100)
-    return this.tilReady()
-=======
->>>>>>> 3aabd426
   }
 
   private async sync () {
