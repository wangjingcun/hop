import fetch from 'node-fetch'
import rateLimitRetry from 'src/utils/rateLimitRetry'
import { Chain } from 'src/constants'

export default async function makeRequest (
  chain: string,
  query: string,
  params: any = {}
) {
  return await rateLimitRetry(_makeRequest)(chain, query, params)
}

async function _makeRequest (
  chain: string,
  query: string,
  params: any = {}
) {
  if (chain === 'gnosis') {
    chain = 'xdai'
  }
  let url = 'https://api.thegraph.com/subgraphs/name/hop-protocol/hop'
  if (chain === Chain.Ethereum) {
<<<<<<< HEAD
    url = 'https://gateway.thegraph.com/api/bd5bd4881b83e6c2c93d8dc80c9105ba/subgraphs/id/Cjv3tykF4wnd6m9TRmQV7weiLjizDnhyt6x2tTJB42Cy'
=======
    url = `${url}-mainnet`
    // url = 'https://gateway.thegraph.com/api/bd5bd4881b83e6c2c93d8dc80c9105ba/subgraphs/id/Cjv3tykF4wnd6m9TRmQV7weiLjizDnhyt6x2tTJB42Cy'
>>>>>>> 87589ecb
  } else {
    url = `${url}-${chain}`
  }
  const res = await fetch(url, {
    method: 'POST',
    headers: {
      'Content-Type': 'application/json',
      Accept: 'application/json'
    },
    body: JSON.stringify({
      query,
      variables: params
    })
  })
  const jsonRes = await res.json()
  if (Array.isArray(jsonRes.errors) && jsonRes.errors.length) {
    throw new Error(jsonRes.errors[0].message)
  }
  return jsonRes.data
}<|MERGE_RESOLUTION|>--- conflicted
+++ resolved
@@ -20,12 +20,8 @@
   }
   let url = 'https://api.thegraph.com/subgraphs/name/hop-protocol/hop'
   if (chain === Chain.Ethereum) {
-<<<<<<< HEAD
-    url = 'https://gateway.thegraph.com/api/bd5bd4881b83e6c2c93d8dc80c9105ba/subgraphs/id/Cjv3tykF4wnd6m9TRmQV7weiLjizDnhyt6x2tTJB42Cy'
-=======
     url = `${url}-mainnet`
     // url = 'https://gateway.thegraph.com/api/bd5bd4881b83e6c2c93d8dc80c9105ba/subgraphs/id/Cjv3tykF4wnd6m9TRmQV7weiLjizDnhyt6x2tTJB42Cy'
->>>>>>> 87589ecb
   } else {
     url = `${url}-${chain}`
   }
