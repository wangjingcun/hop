--- conflicted
+++ resolved
@@ -6,11 +6,11 @@
 import {
   BlocklistConfig,
   Bonders,
-<<<<<<< HEAD
-  CommitTransfersConfig, Fees, Routes, SignerConfig,
-=======
-  CommitTransfersConfig, Fees, Routes, Vault,
->>>>>>> 44526c7c
+  CommitTransfersConfig,
+  Fees,
+  Routes,
+  SignerConfig,
+  Vault,
   Watchers,
   defaultConfigFilePath,
   setBlocklistConfig,
@@ -26,13 +26,9 @@
   setNetworkMaxGasPrice,
   setNetworkRpcUrl,
   setRoutesConfig,
-<<<<<<< HEAD
   setSignerConfig,
-  setSyncConfig
-=======
   setSyncConfig,
   setVaultConfig
->>>>>>> 44526c7c
 } from './config'
 import { getAddress } from 'ethers/lib/utils'
 import { getParameter } from 'src/aws/parameterStore'
