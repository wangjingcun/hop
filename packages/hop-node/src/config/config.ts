import buildInfo from 'src/.build-info.json'
import normalizeEnvVarArray from './utils/normalizeEnvVarArray'
import normalizeEnvVarNumber from './utils/normalizeEnvVarNumber'
import os from 'os'
import path from 'path'
import { Addresses, Bonders, Bridges, addresses as coreAddresses } from '@hop-protocol/core/addresses'
import { AssetSymbol, Bps, ChainSlug, config as coreConfig } from '@hop-protocol/core/config'
import { BonderConfig } from 'src/config/types'
import {
  Chain,
  DefaultBatchBlocks,
  DefaultBondThreshold,
  Network,
  OneHourMs,
  SyncType,
  TotalBlocks
} from 'src/constants'
import { Tokens as Metadata, metadata as coreMetadata } from '@hop-protocol/core/metadata'
import { Networks, networks as coreNetworks } from '@hop-protocol/core/networks'
import { parseEther } from 'ethers/lib/utils'
require('./loadEnvFile')
const defaultDbPath = path.resolve(__dirname, '../../../db_data')

export const ipfsHost = process.env.IPFS_HOST ?? 'http://127.0.0.1:5001'
export const hostname = process.env.HOSTNAME ?? os.hostname()
export const slackChannel = process.env.SLACK_CHANNEL
export const slackWarnChannel = process.env.SLACK_WARN_CHANNEL // optional
export const slackErrorChannel = process.env.SLACK_ERROR_CHANNEL // optional
export const slackInfoChannel = process.env.SLACK_INFO_CHANNEL // optional
export const slackLogChannel = process.env.SLACK_LOG_CHANNEL // optional
export const slackSuccessChannel = process.env.SLACK_SUCCESS_CHANNEL // optional
export const slackAuthToken = process.env.SLACK_AUTH_TOKEN
export const slackUsername = process.env.SLACK_USERNAME ?? 'Hop Node'
export const gasBoostWarnSlackChannel = process.env.GAS_BOOST_WARN_SLACK_CHANNEL // optional
export const gasBoostErrorSlackChannel = process.env.GAS_BOOST_ERROR_SLACK_CHANNEL // optional
export const healthCheckerWarnSlackChannel = process.env.HEALTH_CHECKER_WARN_SLACK_CHANNEL // optional
export const gasPriceMultiplier = normalizeEnvVarNumber(process.env.GAS_PRICE_MULTIPLIER)
export const initialTxGasPriceMultiplier = normalizeEnvVarNumber(process.env.INITIAL_TX_GAS_PRICE_MULTIPLIER)
export const priorityFeePerGasCap = normalizeEnvVarNumber(process.env.PRIORITY_FEE_PER_GAS_CAP)
export const maxGasPriceGwei = normalizeEnvVarNumber(process.env.MAX_GAS_PRICE_GWEI)
export const timeTilBoostMs = normalizeEnvVarNumber(process.env.TIME_TIL_BOOST_MS)
export const awsAccessKeyId = process.env.AWS_ACCESS_KEY_ID
export const awsSecretAccessKey = process.env.AWS_SECRET_ACCESS_KEY
export const awsRegion = process.env.AWS_REGION ?? 'us-east-1'
export const awsProfile = process.env.AWS_PROFILE
export const gitRev = buildInfo.rev
export const monitorProviderCalls = process.env.MONITOR_PROVIDER_CALLS
export const setLatestNonceOnStart = process.env.SET_LATEST_NONCE_ON_START

// This value must be longer than the longest chain's finality
export const TxRetryDelayMs = process.env.TX_RETRY_DELAY_MS ? Number(process.env.TX_RETRY_DELAY_MS) : OneHourMs
export const BondWithdrawalBatchSize = normalizeEnvVarNumber(process.env.BOND_WITHDRAWAL_BATCH_SIZE) ?? 25
export const RelayTransactionBatchSize = BondWithdrawalBatchSize
const envNetwork = process.env.NETWORK ?? Network.Mainnet
const isTestMode = !!process.env.TEST_MODE
const bonderPrivateKey = process.env.BONDER_PRIVATE_KEY

export const rateLimitMaxRetries = normalizeEnvVarNumber(process.env.RATE_LIMIT_MAX_RETRIES) ?? 5
export const rpcTimeoutSeconds = 90
export const defaultConfigDir = `${os.homedir()}/.hop`
export const defaultConfigFilePath = `${defaultConfigDir}/config.json`
export const defaultKeystoreFilePath = `${defaultConfigDir}/keystore.json`
export const minEthBonderFeeBn = parseEther('0.00001')
export const pendingCountCommitThreshold = normalizeEnvVarNumber(process.env.PENDING_COUNT_COMMIT_THRESHOLD) ?? 921 // 90% of 1024
export const appTld = process.env.APP_TLD ?? 'hop.exchange'
export const expectedNameservers = normalizeEnvVarArray(process.env.EXPECTED_APP_NAMESERVERS)
export const modifiedLiquidityRoutes = process.env.MODIFIED_LIQUIDITY_ROUTES?.split(',') ?? []
export const wsEnabledChains = process.env.WS_ENABLED_CHAINS?.split(',') ?? []
export const BondThreshold = normalizeEnvVarNumber(process.env.BOND_THRESHOLD) ?? DefaultBondThreshold
// TODO: Normalize bool. This will be true if ENFORCE_RELAYER_FEE is set to anything
export const EnforceRelayerFee = !!process.env.ENFORCE_RELAYER_FEE ?? false

// Decreasing SyncCyclesPerFullSync will result in more full syncs (root data) more often. This is useful for the
// available liquidity watcher to have up-to-date info
export const SyncIntervalSec = process.env.SYNC_INTERVAL_SEC ? Number(process.env.SYNC_INTERVAL_SEC) : 30
export const SyncIntervalMultiplier = process.env.SYNC_INTERVAL_MULTIPLIER ? Number(process.env.SYNC_INTERVAL_MULTIPLIER) : 1
export const SyncCyclesPerFullSync = process.env.SYNC_CYCLES_PER_FULL_SYNC ? Number(process.env.SYNC_CYCLES_PER_FULL_SYNC) : 60

export const maxPriorityFeeConfidenceLevel = normalizeEnvVarNumber(process.env.MAX_PRIORITY_FEE_CONFIDENCE_LEVEL) ?? 95
export const blocknativeApiKey = process.env.BLOCKNATIVE_API_KEY ?? ''
export const CoingeckoApiKey = process.env.COINGECKO_API_KEY ?? ''

export const etherscanApiKeys: Record<string, string> = {
  [Chain.Ethereum]: process.env.ETHERSCAN_API_KEY ?? '',
  [Chain.Polygon]: process.env.POLYGONSCAN_API_KEY ?? '',
  [Chain.Optimism]: process.env.OPTIMISM_API_KEY ?? '',
  [Chain.Arbitrum]: process.env.ARBITRUM_API_KEY ?? '',
  [Chain.Gnosis]: process.env.XDAI_API_KEY ?? '',
  [Chain.Nova]: process.env.NOVA_API_KEY ?? '',
  [Chain.Base]: process.env.BASE_API_KEY ?? '',
  [Chain.Linea]: process.env.LINEA_API_KEY ?? '',
  [Chain.PolygonZk]: process.env.POLYGONZK_API_KEY ?? ''
}
export const etherscanApiUrls: Record<string, string> = {
  [Chain.Ethereum]: 'https://api.etherscan.io',
  [Chain.Polygon]: 'https://api.polygonscan.com',
  [Chain.Optimism]: 'https://api-optimistic.etherscan.io',
  [Chain.Arbitrum]: 'https://api.arbiscan.io',
  [Chain.Gnosis]: 'https://api.gnosisscan.io',
  [Chain.Nova]: 'https://api-nova.arbiscan.io',
  [Chain.Base]: 'https://api.basescan.org',
  [Chain.Linea]: 'https://api.lineascan.build',
  [Chain.PolygonZk]: 'https://api-zkevm.polygonscan.com'
}

type SyncConfig = {
  totalBlocks?: number
  batchBlocks?: number
}
type SyncConfigs = { [key: string]: SyncConfig }
type DbConfig = {
  path: string
}
type MetricsConfig = {
  enabled: boolean
  port?: number
}

export type Fees = Record<string, Bps>
export type Routes = Record<string, Record<string, boolean>>
export type CommitTransfersConfig = {
  minThresholdAmount: Record<string, Record<string, Record<string, any>>>
}
type Tokens = Record<string, boolean>

export type SignerType = 'keystore' | 'kms' | 'lambda'

export type SignerConfig = {
  type: SignerType
  keyId?: string
  awsRegion?: string
  lambdaFunctionName?: string
}

export type VaultChainTokenConfig = {
  depositThresholdAmount: number
  depositAmount: number
  autoDeposit: boolean
  autoWithdraw: boolean
  strategy: string
}

export type VaultChain = {
  [key in ChainSlug]: VaultChainTokenConfig
}

export type Vault = Record<string, VaultChain>

export type BlocklistConfig = {
  path: string
  addresses: Record<string, boolean>
}

export type Config = {
  isMainnet: boolean
  tokens: Tokens
  addresses: Partial<Bridges> & {[network: string]: any}
  network: string
  networks: Networks & {[network: string]: any}
  bonderPrivateKey: string
  metadata: Metadata & {[network: string]: any}
  bonders: Bonders
  bonderConfig: BonderConfig
  db: DbConfig
  sync: SyncConfigs
  metrics: MetricsConfig
  commitTransfers: CommitTransfersConfig
  fees: Fees
  routes: Routes
  signerConfig: SignerConfig
  vault: Vault
  blocklist: BlocklistConfig
  emergencyDryMode: boolean
}

const networkConfigs: {[key: string]: any} = {}

for (const network in coreNetworks) {
  const { bridges: addresses, bonders } = coreAddresses[network as Network]
  const coreNetwork = coreNetworks[network as Network]
  const bonderConfig: BonderConfig = {}
  const networks: any = {}

  for (const chain in coreNetwork) {
    const chainObj = coreNetwork[chain as Chain]
    if (!networks[chain]) {
      networks[chain] = {}
    }
    networks[chain].name = chainObj?.name
    networks[chain].chainId = chainObj?.networkId
    networks[chain].rpcUrl = chainObj?.publicRpcUrl
    networks[chain].subgraphUrl = chainObj?.subgraphUrl

    bonderConfig.totalStake = coreConfig[network as Network].bonderTotalStake
  }

  const metadata = coreMetadata[network as Network]
  const networkInfo = { addresses, bonders, bonderConfig, networks, metadata }
  networkConfigs[network] = networkInfo
}

const getConfigByNetwork = (network: string): Pick<Config, 'network' | 'addresses' | 'bonders' | 'bonderConfig' | 'networks' | 'metadata' | 'isMainnet'> => {
<<<<<<< HEAD
  const { addresses, bonders, bonderConfig, networks, metadata } = isTestMode ? networkConfigs.test : networkConfigs![network]!
=======
  const networkConfig = isTestMode ? networkConfigs.test : networkConfigs?.[network]
  if (!networkConfig) {
    throw new Error(`Network config not found for network: ${network}`)
  }

  const { addresses, bonders, bonderConfig, networks, metadata } = networkConfig
>>>>>>> 3aabd426
  const isMainnet = network === Network.Mainnet

  return {
    network,
    addresses,
    bonders,
    bonderConfig,
    networks,
    metadata,
    isMainnet
  }
}

// get default config
const { addresses, bonders, bonderConfig, network, networks, metadata, isMainnet } = getConfigByNetwork(envNetwork)

// defaults
export const config: Config = {
  isMainnet,
  addresses,
  network,
  networks,
  tokens: {},
  bonderPrivateKey: bonderPrivateKey ?? '',
  metadata,
  bonders,
  bonderConfig,
  fees: {},
  routes: {},
  db: {
    path: defaultDbPath
  },
  sync: {
    [Chain.Ethereum]: {
      totalBlocks: TotalBlocks.Ethereum,
      batchBlocks: 2000
    },
    [Chain.Arbitrum]: {
      totalBlocks: 100_000,
      batchBlocks: DefaultBatchBlocks
    },
    [Chain.Optimism]: {
      totalBlocks: 100_000,
      batchBlocks: 2000
    },
    [Chain.Polygon]: {
      totalBlocks: TotalBlocks.Polygon,
      batchBlocks: 2000
    },
    [Chain.Gnosis]: {
      totalBlocks: TotalBlocks.Gnosis,
      batchBlocks: DefaultBatchBlocks
    },
    [Chain.Nova]: {
      totalBlocks: 100_000,
      batchBlocks: DefaultBatchBlocks
    },
    [Chain.ZkSync]: {
      totalBlocks: 100_000,
      batchBlocks: DefaultBatchBlocks
    },
    [Chain.Linea]: {
      totalBlocks: 100_000,
      batchBlocks: DefaultBatchBlocks
    },
    [Chain.ScrollZk]: {
      totalBlocks: 100_000,
      batchBlocks: DefaultBatchBlocks
    },
    [Chain.Base]: {
      totalBlocks: 100_000,
      batchBlocks: 2000
    },
    [Chain.PolygonZk]: {
      totalBlocks: 100_000,
      batchBlocks: DefaultBatchBlocks
    }
  },
  metrics: {
    enabled: false
  },
  commitTransfers: {
    minThresholdAmount: {}
  },
  signerConfig: {
    type: 'keystore'
  },
  vault: {},
  blocklist: {
    path: '',
    addresses: {}
  },
  emergencyDryMode: false
}

export const setConfigByNetwork = (network: string) => {
  const { addresses, networks, metadata, isMainnet } = getConfigByNetwork(network)
  config.isMainnet = isMainnet
  config.addresses = addresses
  config.network = network
  config.networks = networks
  config.metadata = metadata
}

export const setConfigAddresses = (addresses: Addresses) => {
  const { bridges } = addresses
  config.addresses = bridges
}

export const setConfigBonders = (bonders: Bonders) => {
  config.bonders = bonders
}

export const setBonderPrivateKey = (privateKey: string) => {
  config.bonderPrivateKey = privateKey
}

export const setNetworkRpcUrl = (network: string, rpcUrl: string) => {
  if (config.networks[network]) {
    config.networks[network].rpcUrl = rpcUrl
  }
}

export const setNetworkRedundantRpcUrls = (network: string, redundantRpcUrls: string[]) => {
  if (config.networks[network]) {
    config.networks[network].redundantRpcUrls = redundantRpcUrls
  }
}

export const setNetworkMaxGasPrice = (network: string, maxGasPrice: number) => {
  if (config.networks[network]) {
    config.networks[network].maxGasPrice = maxGasPrice
  }
}

export const setNetworkCustomSyncType = (network: string, customSyncType: SyncType) => {
  if (config.networks[network]) {
    config.networks[network].customSyncType = customSyncType
  }
}

export const getNetworkMaxGasPrice = (network: string) => {
  return config.networks[network].maxGasPrice
}

export const getNetworkCustomSyncType = (network: string): SyncType | undefined => {
  return config.networks[network]?.customSyncType
}

export const setSyncConfig = (syncConfigs: SyncConfigs = {}) => {
  const networks = Object.keys(config.networks)
  for (const network of networks) {
    if (!syncConfigs[network]) {
      continue
    }
    if (!config.sync[network]) {
      config.sync = config.sync ?? {}
      config.sync[network] = {}
    }
    if (syncConfigs[network].totalBlocks) {
      config.sync[network].totalBlocks = syncConfigs[network].totalBlocks
    }
    if (syncConfigs[network].batchBlocks) {
      config.sync[network].batchBlocks = syncConfigs[network].batchBlocks
    }
  }
}

export const setDbPath = (dbPath: string) => {
  config.db.path = dbPath
}

export const getEnabledTokens = (): string[] => {
  return Object.keys(config.tokens).filter(token => config.tokens[token])
}

export const getEnabledNetworks = (): string[] => {
  const networks: {[network: string]: boolean} = {}
  for (const token in config.tokens) {
    for (const network in config.addresses[token]) {
      networks[network] = true
    }
  }
  return Object.keys(networks)
}

export function getAllChains () {
  return Object.keys(config.networks)
}

export function getAllTokens () {
  return Object.keys(config.addresses)
}

export function getSourceChains (tokenSymbol: string, settlementChain?: string): string[] {
  const enabledChains = getAllChains()
  const sourceChains = new Set<string>([])
  for (const chain of enabledChains) {
    if (chain === Chain.Ethereum || chain === settlementChain) {
      continue
    }
    if (!config.addresses[tokenSymbol][chain]) {
      continue
    }
    sourceChains.add(chain)
  }

  return Array.from(sourceChains)
}

export const setMetricsConfig = (metricsConfig: MetricsConfig) => {
  config.metrics = { ...config.metrics, ...metricsConfig }
}

export const setFeesConfig = (fees: Fees) => {
  config.fees = { ...config.fees, ...fees }
}

export const setRoutesConfig = (routes: Routes) => {
  config.routes = { ...config.routes, ...routes }
}

export const setCommitTransfersConfig = (commitTransfers: CommitTransfersConfig) => {
  config.commitTransfers = { ...config.commitTransfers, ...commitTransfers }
}

export const setConfigTokens = (tokens: Tokens) => {
  config.tokens = { ...config.tokens, ...tokens }
}

export const setSignerConfig = (signerConfig: SignerConfig) => {
  config.signerConfig = { ...config.signerConfig, ...signerConfig }
}

export const setVaultConfig = (vault: Vault) => {
  config.vault = { ...config.vault, ...vault }
}

export const setBlocklistConfig = (blocklist: BlocklistConfig) => {
  config.blocklist = { ...config.blocklist, ...blocklist }
}

export const getBonderConfig = (tokens: Tokens) => {
  config.tokens = { ...config.tokens, ...tokens }
}

export const chainNativeTokens = ['ETH', 'MATIC', 'DAI']

export enum Watchers {
  BondTransferRoot = 'bondTransferRoot',
  BondWithdrawal = 'bondWithdrawal',
  Challenge = 'challenge',
  CommitTransfers = 'commitTransfers',
  SettleBondedWithdrawals = 'settleBondedWithdrawals',
  ConfirmRoots = 'confirmRoots',
  L1ToL2Relay = 'L1ToL2Relay',
}

export function enableEmergencyMode () {
  config.emergencyDryMode = true
}

export const getBonderTotalStake = (token: string): number | undefined => {
  return config.bonderConfig?.totalStake?.[token as AssetSymbol]
}

const getConfigBondersForToken = (token: string) => {
  return config.bonders?.[token as AssetSymbol]
}

export const getConfigBonderForRoute = (token: string, sourceChain: string, destinationChain: string) => {
  const bonders = getConfigBondersForToken(token)
  const bonder = bonders?.[sourceChain as Chain]?.[destinationChain as Chain]
  return bonder
}

export { Bonders }
export * from './validation'
export * from './fileOps'<|MERGE_RESOLUTION|>--- conflicted
+++ resolved
@@ -200,16 +200,12 @@
 }
 
 const getConfigByNetwork = (network: string): Pick<Config, 'network' | 'addresses' | 'bonders' | 'bonderConfig' | 'networks' | 'metadata' | 'isMainnet'> => {
-<<<<<<< HEAD
-  const { addresses, bonders, bonderConfig, networks, metadata } = isTestMode ? networkConfigs.test : networkConfigs![network]!
-=======
   const networkConfig = isTestMode ? networkConfigs.test : networkConfigs?.[network]
   if (!networkConfig) {
     throw new Error(`Network config not found for network: ${network}`)
   }
 
   const { addresses, bonders, bonderConfig, networks, metadata } = networkConfig
->>>>>>> 3aabd426
   const isMainnet = network === Network.Mainnet
 
   return {
