--- conflicted
+++ resolved
@@ -50,11 +50,8 @@
 export const gitRev = buildInfo.rev
 export const monitorProviderCalls = process.env.MONITOR_PROVIDER_CALLS
 export const setLatestNonceOnStart = process.env.SET_LATEST_NONCE_ON_START
-<<<<<<< HEAD
-=======
+
 // This value must be longer than the longest chain's finality
-// TODO: Better handling of this throughout
->>>>>>> 1978a212
 export const TxRetryDelayMs = process.env.TX_RETRY_DELAY_MS ? Number(process.env.TX_RETRY_DELAY_MS) : OneHourMs
 export const bondWithdrawalBatchSize = normalizeEnvVarNumber(process.env.BOND_WITHDRAWAL_BATCH_SIZE) ?? 100
 export const relayTransactionBatchSize = bondWithdrawalBatchSize
@@ -76,11 +73,7 @@
 export const appTld = process.env.APP_TLD ?? 'hop.exchange'
 export const expectedNameservers = normalizeEnvVarArray(process.env.EXPECTED_APP_NAMESERVERS)
 export const modifiedLiquidityRoutes = process.env.MODIFIED_LIQUIDITY_ROUTES?.split(',') ?? []
-<<<<<<< HEAD
-=======
 export const wsEnabledChains = process.env.WS_ENABLED_CHAINS?.split(',') ?? []
-export const CoingeckoApiKey = process.env.COINGECKO_API_KEY ?? ''
->>>>>>> 1978a212
 
 // Decreasing SyncCyclesPerFullSync will result in more full syncs (root data) more often. This is useful for the
 // available liquidity watcher to have up-to-date info
