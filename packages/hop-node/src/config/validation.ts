--- conflicted
+++ resolved
@@ -47,12 +47,9 @@
     'fees',
     'routes',
     'bonders',
-<<<<<<< HEAD
-    'signer'
-=======
+    'signer',
     'vault',
     'blocklist'
->>>>>>> 44526c7c
   ]
 
   const validWatcherKeys = [
