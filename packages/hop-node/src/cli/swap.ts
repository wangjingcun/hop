--- conflicted
+++ resolved
@@ -296,11 +296,7 @@
 }
 
 const chainPerNativeToken: Record<string, string[]> = {
-<<<<<<< HEAD
-  ETH: ['mainnet', 'optimism', 'arbitrum', 'nova', 'zksync', 'consensyszk', 'scrollzk'],
-=======
-  ETH: ['mainnet', 'optimism', 'arbitrum', 'nova', 'zksync', 'consensyszk', 'base'],
->>>>>>> 9e2a1e37
+  ETH: ['mainnet', 'optimism', 'arbitrum', 'nova', 'zksync', 'consensyszk', 'scrollzk', 'base'],
   MATIC: ['polygon'],
   XDAI: ['xdai']
 }