--- conflicted
+++ resolved
@@ -13,11 +13,7 @@
   "license": "MIT",
   "dependencies": {
     "@hop-protocol/core": "0.0.1-beta.127",
-<<<<<<< HEAD
-    "@hop-protocol/sdk": "0.0.1-beta.442",
-=======
     "@hop-protocol/sdk": "0.0.1-beta.443",
->>>>>>> b4dfb0eb
     "cors": "^2.8.5",
     "express": "^4.18.1",
     "express-rate-limit": "^6.7.0",
