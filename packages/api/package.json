{
  "name": "hop-api",
  "version": "0.0.1",
  "description": "",
  "main": "index.js",
  "scripts": {
    "start": "node src/index.js",
    "build": "mkdir -p dist && cp -r src/* dist/",
    "lint": "standard --fix src/*.js",
    "test": "echo \"Error: no test specified\" && exit 1"
  },
  "author": "",
  "license": "MIT",
  "dependencies": {
<<<<<<< HEAD
    "@hop-protocol/core": "0.0.1-beta.134",
    "@hop-protocol/sdk": "0.0.1-beta.458",
=======
    "@hop-protocol/core": "0.0.1-beta.133",
    "@hop-protocol/sdk": "0.0.1-beta.459",
>>>>>>> f5c1342c
    "cors": "^2.8.5",
    "express": "^4.18.1",
    "express-rate-limit": "^6.7.0",
    "memory-cache": "^0.2.0"
  },
  "devDependencies": {
    "@types/express": "^4.17.13",
    "standard": "^17.0.0"
  }
}<|MERGE_RESOLUTION|>--- conflicted
+++ resolved
@@ -12,13 +12,8 @@
   "author": "",
   "license": "MIT",
   "dependencies": {
-<<<<<<< HEAD
     "@hop-protocol/core": "0.0.1-beta.134",
-    "@hop-protocol/sdk": "0.0.1-beta.458",
-=======
-    "@hop-protocol/core": "0.0.1-beta.133",
-    "@hop-protocol/sdk": "0.0.1-beta.459",
->>>>>>> f5c1342c
+    "@hop-protocol/sdk": "0.0.1-beta.460",
     "cors": "^2.8.5",
     "express": "^4.18.1",
     "express-rate-limit": "^6.7.0",
