--- conflicted
+++ resolved
@@ -5,22 +5,13 @@
   "author": "Authereum Labs, Inc.",
   "license": "MIT",
   "private": true,
-<<<<<<< HEAD
   "type": "module",
-  "main": "dist/src/index.js",
-  "scripts": {
-    "preinstall": "npx only-allow pnpm",
-    "clean": "rm -rf node_modules dist ./tsconfig.tsbuildinfo",
-    "start": "node dist/src/index.js",
-    "test": "node --experimental-vm-modules node_modules/jest/bin/jest.js",
-=======
   "main": "dist/index.js",
   "scripts": {
     "preinstall": "npx only-allow pnpm",
     "clean": "rm -rf node_modules dist ./tsconfig.tsbuildinfo",
     "start": "node dist/index.js",
-    "test": "echo \"Error: no test specified\" && exit 1",
->>>>>>> 2a361405
+    "test": "node --experimental-vm-modules node_modules/jest/bin/jest.js",
     "build": "tsc",
     "lint": "eslint . --ext .ts --fix"
   },
