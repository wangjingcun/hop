{
  "name": "@hop-protocol/explorer-frontend",
  "version": "0.0.0",
  "private": true,
  "scripts": {
    "clean": "rm -rf node_modules build ./tsconfig.tsbuildinfo",
    "dev": "next dev",
    "dev:goerli": "NEXT_PUBLIC_NETWORK=goerli next dev",
    "dev:local": "NEXT_PUBLIC_LOCAL=true next dev",
    "dev:local:goerli": "NEXT_PUBLIC_LOCAL=true NEXT_PUBLIC_NETWORK=goerli next dev",
    "build": "NODE_ENV=production next build",
    "start": "next start",
    "lint": "next lint --fix"
  },
  "engines": {
    "node": ">=14",
    "yarn": "^1.22.11"
  },
  "dependencies": {
    "@emotion/react": "11.10.5",
    "@emotion/styled": "11.10.5",
    "@hop-protocol/core": "workspace:*",
    "@mui/icons-material": "5.11.0",
    "@mui/material": "5.11.8",
    "@mui/styles": "5.11.7",
    "@mui/x-date-pickers": "5.0.18",
    "@types/styled-components": "5.1.26",
    "clipboard": "2.0.10",
    "dayjs": "1.11.7",
    "ethers": "5.6.2",
    "lodash": "4.17.21",
    "luxon": "2.3.1",
    "next": "14.1.0",
    "react": "18.2.0",
    "react-dom": "18.2.0",
    "react-use": "17.3.2",
    "styled-components": "6.1.8"
  },
  "devDependencies": {
    "@types/lodash": "4.14.181",
    "@types/luxon": "2.3.1",
    "@types/node": "17.0.23",
    "@types/react": "18.2.55",
    "@types/react-dom": "18.2.19",
    "eslint-config-next": "14.1.0"
<<<<<<< HEAD
  },
  "pnpm": {
    "overrides": {
      "@types/react": "^18.0.0"
    }
=======
>>>>>>> 2a361405
  }
}<|MERGE_RESOLUTION|>--- conflicted
+++ resolved
@@ -18,7 +18,7 @@
   },
   "dependencies": {
     "@emotion/react": "11.10.5",
-    "@emotion/styled": "11.10.5",
+    "@emotion/styled": "11.11.0",
     "@hop-protocol/core": "workspace:*",
     "@mui/icons-material": "5.11.0",
     "@mui/material": "5.11.8",
@@ -40,16 +40,8 @@
     "@types/lodash": "4.14.181",
     "@types/luxon": "2.3.1",
     "@types/node": "17.0.23",
-    "@types/react": "18.2.55",
+    "@types/react": "18.2.73",
     "@types/react-dom": "18.2.19",
     "eslint-config-next": "14.1.0"
-<<<<<<< HEAD
-  },
-  "pnpm": {
-    "overrides": {
-      "@types/react": "^18.0.0"
-    }
-=======
->>>>>>> 2a361405
   }
 }