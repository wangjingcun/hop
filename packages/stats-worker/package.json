{
  "name": "stats-worker",
  "version": "0.0.1",
  "description": "",
  "main": "index.js",
  "engines": {
    "node": ">=16"
  },
  "scripts": {
    "start": "ts-node src/index.ts",
    "start:yields": "ts-node src/index.ts --yields",
    "start:volume": "ts-node src/index.ts --volume",
    "start:tvl": "ts-node src/index.ts --tvl",
    "start:amm": "ts-node src/index.ts --amm --ammDays=7",
    "start:bonder": "ts-node src/index.ts --bonder --bonderDays=30",
    "start:bonder:migration": "ts-node src/index.ts --bonder --bonderDays=30 --migrations=[19]",
    "start:bonderProfit": "ts-node src/index.ts --bonderStartDate=2021-08-01 --bonderEndDate=2022-08-18 --bonderTokens=USDT --bonderProfit",
    "build": "tsc && mkdir -p dist/src/data && cp src/data/* dist/src/data",
    "lint": "prettier-standard --format",
    "clean": "rimraf dist",
    "test": "jest test"
  },
  "author": "",
  "license": "MIT",
  "dependencies": {
    "@aws-sdk/client-s3": "3.29.0",
    "@hop-protocol/core": "0.0.1-beta.127",
<<<<<<< HEAD
    "@hop-protocol/sdk": "0.0.1-beta.442",
=======
    "@hop-protocol/sdk": "0.0.1-beta.443",
>>>>>>> b4dfb0eb
    "@pinata/sdk": "1.1.26",
    "@types/isomorphic-fetch": "^0.0.36",
    "comment-json": "4.2.2",
    "csv-writer": "1.6.0",
    "dotenv": "10.0.0",
    "ethereum-block-by-date": "^1.4.6",
    "ethers": "5.7.1",
    "isomorphic-fetch": "^3.0.0",
    "luxon": "2.5.0",
    "minimist": "1.2.6",
    "sqlite3": "5.0.11",
    "typescript": "4.4.2",
    "uuid": "8.3.2",
    "wait": "0.4.2"
  },
  "devDependencies": {
    "@types/jest": "^27.4.0",
    "@types/lodash": "4.14.178",
    "@types/luxon": "2.0.7",
    "@types/node": "16.7.10",
    "@types/uuid": "8.3.3",
    "eslint-plugin-jest": "^26.1.0",
    "jest": "^27.5.1",
    "prettier-standard": "^16.4.1",
    "rimraf": "^3.0.2",
    "ts-jest": "^27.1.3",
    "ts-node": "^10.2.1"
  }
}<|MERGE_RESOLUTION|>--- conflicted
+++ resolved
@@ -25,11 +25,7 @@
   "dependencies": {
     "@aws-sdk/client-s3": "3.29.0",
     "@hop-protocol/core": "0.0.1-beta.127",
-<<<<<<< HEAD
-    "@hop-protocol/sdk": "0.0.1-beta.442",
-=======
     "@hop-protocol/sdk": "0.0.1-beta.443",
->>>>>>> b4dfb0eb
     "@pinata/sdk": "1.1.26",
     "@types/isomorphic-fetch": "^0.0.36",
     "comment-json": "4.2.2",
