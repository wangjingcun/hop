{
  "name": "stats-worker",
  "version": "0.0.1",
  "description": "",
  "main": "index.js",
  "engines": {
    "node": ">=14",
    "yarn": "^1.22.11"
  },
  "scripts": {
    "start": "ts-node src/index.ts",
    "start:apr": "ts-node src/index.ts --apr",
    "start:volume": "ts-node src/index.ts --volume",
    "start:tvl": "ts-node src/index.ts --tvl",
    "start:bonder": "ts-node src/index.ts --bonder",
    "build": "tsc",
    "lint": "prettier-standard --format",
    "clean": "rimraf dist",
    "test": "jest test"
  },
  "author": "",
  "license": "MIT",
  "dependencies": {
    "@aws-sdk/client-s3": "^3.29.0",
    "@hop-protocol/core": "0.0.1-beta.62",
<<<<<<< HEAD
    "@hop-protocol/sdk": "0.0.1-beta.306",
=======
    "@hop-protocol/sdk": "0.0.1-beta.310",
>>>>>>> 87589ecb
    "@pinata/sdk": "^1.1.23",
    "@types/lodash": "^4.14.178",
    "@types/luxon": "^2.0.7",
    "@types/node": "^16.7.10",
    "@types/uuid": "^8.3.3",
    "csv-writer": "^1.6.0",
    "dotenv": "^10.0.0",
    "ethereum-block-by-date": "^1.4.2",
    "ethers": "^5.5.4",
    "luxon": "^2.1.1",
    "minimist": "^1.2.5",
    "sqlite3": "^5.0.2",
    "typescript": "^4.4.2",
    "uuid": "^8.3.2",
    "wait": "^0.4.2"
  },
  "devDependencies": {
    "@types/jest": "^27.4.0",
    "eslint-plugin-jest": "^26.1.0",
    "jest": "^27.5.1",
    "prettier-standard": "^16.4.1",
    "rimraf": "^3.0.2",
    "ts-jest": "^27.1.3",
    "ts-node": "^10.2.1"
  }
}<|MERGE_RESOLUTION|>--- conflicted
+++ resolved
@@ -23,11 +23,7 @@
   "dependencies": {
     "@aws-sdk/client-s3": "^3.29.0",
     "@hop-protocol/core": "0.0.1-beta.62",
-<<<<<<< HEAD
-    "@hop-protocol/sdk": "0.0.1-beta.306",
-=======
     "@hop-protocol/sdk": "0.0.1-beta.310",
->>>>>>> 87589ecb
     "@pinata/sdk": "^1.1.23",
     "@types/lodash": "^4.14.178",
     "@types/luxon": "^2.0.7",
