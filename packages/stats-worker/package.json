{
  "name": "stats-worker",
  "version": "0.0.1",
  "description": "",
  "main": "index.js",
  "engines": {
    "node": ">=16"
  },
  "scripts": {
    "start": "ts-node src/index.ts",
    "start:yields": "ts-node src/index.ts --yields",
    "start:volume": "ts-node src/index.ts --volume",
    "start:tvl": "ts-node src/index.ts --tvl",
    "start:amm": "ts-node src/index.ts --amm --ammDays=7",
    "start:bonder": "ts-node src/index.ts --bonder --bonderDays=30",
    "start:bonder:migration": "ts-node src/index.ts --bonder --bonderDays=30 --migrations=[19]",
    "start:bonderProfit": "ts-node src/index.ts --bonderStartDate=2021-08-01 --bonderEndDate=2022-08-18 --bonderTokens=USDT --bonderProfit",
    "build": "tsc && mkdir -p dist/src/data && cp src/data/* dist/src/data",
    "lint": "prettier-standard --format",
    "clean": "rimraf dist",
    "test": "jest test"
  },
  "author": "",
  "license": "MIT",
  "dependencies": {
    "@aws-sdk/client-s3": "3.29.0",
<<<<<<< HEAD
    "@hop-protocol/core": "0.0.1-beta.116",
    "@hop-protocol/sdk": "0.0.1-beta.422",
=======
    "@hop-protocol/core": "0.0.1-beta.115",
    "@hop-protocol/sdk": "0.0.1-beta.423",
>>>>>>> 199fab71
    "@pinata/sdk": "1.1.26",
    "@types/isomorphic-fetch": "^0.0.36",
    "comment-json": "4.2.2",
    "csv-writer": "1.6.0",
    "dotenv": "10.0.0",
    "ethereum-block-by-date": "^1.4.6",
    "ethers": "5.7.1",
    "isomorphic-fetch": "^3.0.0",
    "luxon": "2.5.0",
    "minimist": "1.2.6",
    "sqlite3": "5.0.11",
    "typescript": "4.4.2",
    "uuid": "8.3.2",
    "wait": "0.4.2"
  },
  "devDependencies": {
    "@types/jest": "^27.4.0",
    "@types/lodash": "4.14.178",
    "@types/luxon": "2.0.7",
    "@types/node": "16.7.10",
    "@types/uuid": "8.3.3",
    "eslint-plugin-jest": "^26.1.0",
    "jest": "^27.5.1",
    "prettier-standard": "^16.4.1",
    "rimraf": "^3.0.2",
    "ts-jest": "^27.1.3",
    "ts-node": "^10.2.1"
  }
}<|MERGE_RESOLUTION|>--- conflicted
+++ resolved
@@ -24,13 +24,8 @@
   "license": "MIT",
   "dependencies": {
     "@aws-sdk/client-s3": "3.29.0",
-<<<<<<< HEAD
     "@hop-protocol/core": "0.0.1-beta.116",
-    "@hop-protocol/sdk": "0.0.1-beta.422",
-=======
-    "@hop-protocol/core": "0.0.1-beta.115",
     "@hop-protocol/sdk": "0.0.1-beta.423",
->>>>>>> 199fab71
     "@pinata/sdk": "1.1.26",
     "@types/isomorphic-fetch": "^0.0.36",
     "comment-json": "4.2.2",
