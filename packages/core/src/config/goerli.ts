import { Config } from './types'

export const config : Config = {
  bonderFeeBps: {
    ETH: {
      ethereum: 1,
      polygon: 1,
      gnosis: 1,
      optimism: 1,
      arbitrum: 1,
<<<<<<< HEAD
      zksync: 1,
      consensyszk: 1,
      scrollzk: 1
=======
      consensyszk: 1,
      base: 1
>>>>>>> 9e2a1e37
    },
    USDC: {
      ethereum: 1,
      polygon: 1,
      optimism: 1,
      arbitrum: 1
    },
    HOP: {
      ethereum: 1,
      polygon: 1,
      optimism: 1,
      arbitrum: 1
    }
  },
  destinationFeeGasPriceMultiplier: 1,
  relayerFeeEnabled: {
    polygon: false,
    optimism: false,
    arbitrum: false,
<<<<<<< HEAD
    zksync: false,
    consensyszk: false,
    scrollzk: false
=======
    consensyszk: false,
    base: false
>>>>>>> 9e2a1e37
  }
}<|MERGE_RESOLUTION|>--- conflicted
+++ resolved
@@ -8,14 +8,10 @@
       gnosis: 1,
       optimism: 1,
       arbitrum: 1,
-<<<<<<< HEAD
       zksync: 1,
       consensyszk: 1,
-      scrollzk: 1
-=======
-      consensyszk: 1,
+      scrollzk: 1,
       base: 1
->>>>>>> 9e2a1e37
     },
     USDC: {
       ethereum: 1,
@@ -35,13 +31,9 @@
     polygon: false,
     optimism: false,
     arbitrum: false,
-<<<<<<< HEAD
     zksync: false,
     consensyszk: false,
-    scrollzk: false
-=======
-    consensyszk: false,
+    scrollzk: false,
     base: false
->>>>>>> 9e2a1e37
   }
 }