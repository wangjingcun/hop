--- conflicted
+++ resolved
@@ -69,17 +69,17 @@
     nativeTokenSymbol: 'ETH',
     isLayer1: false
   },
-<<<<<<< HEAD
   scrollzk: {
     name: 'Scroll zkEVM',
     slug: 'scrollzk',
     image: scrollzkImage,
-=======
+    nativeTokenSymbol: 'ETH',
+    isLayer1: false
+  },
   base: {
     name: 'Base',
     slug: 'base',
     image: baseImage,
->>>>>>> 9e2a1e37
     nativeTokenSymbol: 'ETH',
     isLayer1: false
   }
