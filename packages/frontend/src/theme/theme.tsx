<<<<<<< HEAD
import { CSSProperties } from 'react'
import createBreakpoints from '@mui/system/createTheme/createBreakpoints';
import { SkeletonClassKey } from '@mui/lab/Skeleton'
=======
import createBreakpoints from '@material-ui/core/styles/createBreakpoints'
import { CSSProperties } from 'react'
import { SkeletonClassKey } from '@material-ui/lab/Skeleton'
>>>>>>> 4d8085bc
import {
  bgGradients,
  boxShadowsDark,
  boxShadowsLight,
  overridesDark,
  overridesLight,
} from 'src/theme/overrides'
import { typographyOptions } from 'src/theme/typography'

<<<<<<< HEAD
import { createTheme } from '@mui/material/styles';
import { palette as paletteLight } from 'src/theme/light'
=======
// https://stackoverflow.com/a/64135466/1439168
import { unstable_createMuiStrictModeTheme as createMuiTheme } from '@material-ui/core/styles'
>>>>>>> 4d8085bc
import { palette as paletteDark } from 'src/theme/dark'
import { palette as paletteLight } from 'src/theme/light'

// declare module '@mui/styles/createTheme' {
//   interface Theme {
//     padding: {
//       thick: CSSProperties['paddingTop']
//       default: CSSProperties['paddingTop']
//       light: CSSProperties['paddingTop']
//       extraLight: CSSProperties['paddingTop']
//     }
//     boxShadow: {
//       input: {
//         bold: CSSProperties['boxShadow']
//         normal: CSSProperties['boxShadow']
//       }
//       inner: CSSProperties['boxShadow']
//       card: CSSProperties['boxShadow']
//       button: {
//         default: CSSProperties['boxShadow']
//         disabled: CSSProperties['boxShadow']
//         highlighted: CSSProperties['boxShadow']
//       }
//       select: CSSProperties['boxShadow']
//     }
//     bgGradient: {
//       main: CSSProperties['background']
//       flat: CSSProperties['background']
//     }
//   }

//   // allow configuration using `createTheme`
//   interface ThemeOptions {
//     padding?: {
//       thick?: CSSProperties['paddingTop']
//       default?: CSSProperties['paddingTop']
//       light?: CSSProperties['paddingTop']
//       extraLight?: CSSProperties['paddingTop']
//     }
//     boxShadow?: {
//       input?: {
//         bold?: CSSProperties['boxShadow']
//         normal?: CSSProperties['boxShadow']
//       }
//       inner?: CSSProperties['boxShadow']
//       card?: CSSProperties['boxShadow']
//       button?: {
//         default?: CSSProperties['boxShadow']
//         disabled?: CSSProperties['boxShadow']
//         highlighted?: CSSProperties['boxShadow']
//       }
//       select?: CSSProperties['boxShadow']
//     }
//     bgGradient?: {
//       main?: CSSProperties['background']
//       flat?: CSSProperties['background']
//     }
//   }
// }

const padding = {
  thick: '4.2rem',
  default: '2.8rem',
  light: '1.8rem',
  extraLight: '1.2rem',
}

const breakpoints = createBreakpoints({})

export const lightTheme = createTheme({
  palette: {
    mode: 'light',
    ...paletteLight,
  },
  padding,
  typography: typographyOptions,
  breakpoints,
  boxShadow: boxShadowsLight,
  bgGradient: bgGradients,
  components: {
    ...overridesLight,
    MuiTab: {
      ...overridesLight.MuiTab,
      styleOverrides: {
        root: {
          // ...overridesLight.MuiTab.styleOverrides.root,
          [breakpoints.down('sm')]: {
            fontSize: '1.5rem',
          },
        },
      },
    },
  },
} as any)

export const darkTheme = createTheme({
  palette: {
    mode: 'dark',
    ...paletteDark,
  },
  padding,
  typography: typographyOptions,
  breakpoints,
  boxShadow: boxShadowsDark,
  bgGradient: bgGradients,
  components: {
    ...overridesDark,
    MuiTab: {
      ...overridesDark.MuiTab,
      styleOverrides: {
        root: {
          // ...overridesDark.MuiTab.styleOverrides.root,
          [breakpoints.down('sm')]: {
            fontSize: '1.5rem',
          },
        },
      }
    },
  },
} as any)

interface PaletteType {
  palette: {
    mode: 'dark' | 'light'
  }
}

enum ThemeMode {
  dark = 'dark',
  light = 'light',
}

type ThemeOrMode = ThemeMode | PaletteType

export function isDarkMode(themeOrMode?: ThemeOrMode): boolean {
  if (themeOrMode == null) {
    return false
  }

  if (typeof themeOrMode === 'string') {
    return themeOrMode === 'dark'
  }

  return themeOrMode.palette.mode === ThemeMode.dark
}<|MERGE_RESOLUTION|>--- conflicted
+++ resolved
@@ -1,87 +1,16 @@
-<<<<<<< HEAD
-import { CSSProperties } from 'react'
-import createBreakpoints from '@mui/system/createTheme/createBreakpoints';
-import { SkeletonClassKey } from '@mui/lab/Skeleton'
-=======
-import createBreakpoints from '@material-ui/core/styles/createBreakpoints'
-import { CSSProperties } from 'react'
-import { SkeletonClassKey } from '@material-ui/lab/Skeleton'
->>>>>>> 4d8085bc
+import React from 'react'
+import createBreakpoints from '@mui/system/createTheme/createBreakpoints'
 import {
-  bgGradients,
-  boxShadowsDark,
-  boxShadowsLight,
-  overridesDark,
-  overridesLight,
+bgGradients,
+boxShadowsDark,
+boxShadowsLight,
+overridesDark,
+overridesLight,
 } from 'src/theme/overrides'
 import { typographyOptions } from 'src/theme/typography'
-
-<<<<<<< HEAD
 import { createTheme } from '@mui/material/styles';
 import { palette as paletteLight } from 'src/theme/light'
-=======
-// https://stackoverflow.com/a/64135466/1439168
-import { unstable_createMuiStrictModeTheme as createMuiTheme } from '@material-ui/core/styles'
->>>>>>> 4d8085bc
 import { palette as paletteDark } from 'src/theme/dark'
-import { palette as paletteLight } from 'src/theme/light'
-
-// declare module '@mui/styles/createTheme' {
-//   interface Theme {
-//     padding: {
-//       thick: CSSProperties['paddingTop']
-//       default: CSSProperties['paddingTop']
-//       light: CSSProperties['paddingTop']
-//       extraLight: CSSProperties['paddingTop']
-//     }
-//     boxShadow: {
-//       input: {
-//         bold: CSSProperties['boxShadow']
-//         normal: CSSProperties['boxShadow']
-//       }
-//       inner: CSSProperties['boxShadow']
-//       card: CSSProperties['boxShadow']
-//       button: {
-//         default: CSSProperties['boxShadow']
-//         disabled: CSSProperties['boxShadow']
-//         highlighted: CSSProperties['boxShadow']
-//       }
-//       select: CSSProperties['boxShadow']
-//     }
-//     bgGradient: {
-//       main: CSSProperties['background']
-//       flat: CSSProperties['background']
-//     }
-//   }
-
-//   // allow configuration using `createTheme`
-//   interface ThemeOptions {
-//     padding?: {
-//       thick?: CSSProperties['paddingTop']
-//       default?: CSSProperties['paddingTop']
-//       light?: CSSProperties['paddingTop']
-//       extraLight?: CSSProperties['paddingTop']
-//     }
-//     boxShadow?: {
-//       input?: {
-//         bold?: CSSProperties['boxShadow']
-//         normal?: CSSProperties['boxShadow']
-//       }
-//       inner?: CSSProperties['boxShadow']
-//       card?: CSSProperties['boxShadow']
-//       button?: {
-//         default?: CSSProperties['boxShadow']
-//         disabled?: CSSProperties['boxShadow']
-//         highlighted?: CSSProperties['boxShadow']
-//       }
-//       select?: CSSProperties['boxShadow']
-//     }
-//     bgGradient?: {
-//       main?: CSSProperties['background']
-//       flat?: CSSProperties['background']
-//     }
-//   }
-// }
 
 const padding = {
   thick: '4.2rem',
