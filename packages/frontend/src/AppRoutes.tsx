--- conflicted
+++ resolved
@@ -1,23 +1,7 @@
 import Box from '@mui/material/Box'
 import React, { FC, Suspense, lazy, useEffect } from 'react'
 import Send from 'src/pages/Send'
-<<<<<<< HEAD
-import { PoolsOverview } from 'src/pages/Pools/PoolsOverview'
-import PoolDetails from 'src/pages/Pools'
-import Stake from 'src/pages/Stake'
-import Rewards from 'src/pages/Rewards'
-import SocialVerify from 'src/pages/Airdrop/SocialVerify'
-import AuthereumVerify from 'src/pages/Airdrop/AuthereumVerify'
-import Convert from 'src/pages/Convert'
-import Stats from 'src/pages/Stats'
-import Withdraw from 'src/pages/Withdraw'
-import Faucet from 'src/pages/Faucet'
-import Health from 'src/pages/Health'
-import TransactionPage from 'src/pages/Transaction'
-import { Div } from './components/ui'
-=======
 import { AirdropPreview } from 'src/pages/Airdrop/AirdropPreview'
->>>>>>> 8a49b37e
 import { Claim } from 'src/pages/Claim'
 import { Loading } from 'src/components/Loading'
 import { Navigate, Route, Routes, useLocation, useNavigate } from 'react-router-dom'
@@ -48,24 +32,6 @@
   const navigate = useNavigate()
   const location = useLocation()
 
-<<<<<<< HEAD
-          <Route path="/convert" component={Convert} />
-          <Route exact path="/pools" component={PoolsOverview} />
-          <Route path="/pool/:tab" component={PoolDetails} />
-          <Route exact path="/pool" component={() => <Redirect to="/pool/deposit" />} />
-          <Route exact path="/stake" component={Stake} />
-          <Route exact path="/rewards" component={Rewards} />
-          <Route exact path="/withdraw" component={Withdraw} />
-          <Route exact path="/health" component={Health} />
-          <Route exact path="/faucet" component={Faucet} />
-          <Route path="/claim" component={Claim} />
-          <Route exact path="/airdrop/social-verify" component={SocialVerify} />
-          <Route path="/airdrop/preview" component={AirdropPreview} />
-          <Route exact path="/social-verified" component={SocialVerified} />
-          <Route exact path="/authereum-verified" component={AuthereumVerified} />
-          <Route exact path="/airdrop/authereum" component={AuthereumVerify} />
-          <Route exact path={['/tx', '/tx/:hash']} component={TransactionPage} />
-=======
   // root and airdrop paths
   useEffect(() => {
     if (location.pathname === '/') {
@@ -74,7 +40,6 @@
       navigate('/airdrop/preview')
     }
   }, [location, navigate])
->>>>>>> 8a49b37e
 
   return (
     <Routes>
