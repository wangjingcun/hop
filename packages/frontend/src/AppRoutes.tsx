--- conflicted
+++ resolved
@@ -12,22 +12,16 @@
 import Health from 'src/pages/Health'
 import TransactionPage from 'src/pages/Transaction'
 import { Div } from './components/ui'
-<<<<<<< HEAD
 import { Claim } from 'src/pages/Claim'
-=======
 import SocialVerified from './pages/Airdrop/SocialVerified'
 import AuthereumVerified from './pages/Airdrop/AuthereumVerified'
 import { AirdropPreview } from './pages/Airdrop/AirdropPreview'
->>>>>>> e804437c
 
 const AppRoutes: FC = () => {
   return (
     <Switch>
       <Route exact path="/" component={() => <Redirect to="/send" />} />
-<<<<<<< HEAD
-=======
       <Route exact path="/airdrop" component={() => <Redirect to="/airdrop/preview" />} />
->>>>>>> e804437c
       <Div flexGrow={1}>
         <Div p={['2.2rem', '2.5rem']} flexGrow={1}>
           <Route exact path="/stats" component={Stats} />
@@ -38,16 +32,12 @@
           <Route exact path="/stake" component={Stake} />
           <Route exact path="/withdraw" component={Withdraw} />
           <Route exact path="/health" component={Health} />
-<<<<<<< HEAD
           <Route path="/claim" component={Claim} />
-
-=======
           <Route exact path="/airdrop/social-verify" component={SocialVerify} />
           <Route path="/airdrop/preview" component={AirdropPreview} />
           <Route exact path="/social-verified" component={SocialVerified} />
           <Route exact path="/authereum-verified" component={AuthereumVerified} />
           <Route exact path="/airdrop/authereum" component={AuthereumVerify} />
->>>>>>> e804437c
           <Route exact path={['/tx', '/tx/:hash']} component={TransactionPage} />
 
           <Route exact path="/components" component={Components} />
