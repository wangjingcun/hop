--- conflicted
+++ resolved
@@ -5,20 +5,6 @@
 import OptimismLogo from 'src/assets/logos/optimism.svg'
 import GnosisLogo from 'src/assets/logos/gnosis.svg'
 import PolygonLogo from 'src/assets/logos/polygon.svg'
-<<<<<<< HEAD
-import DaiLogo from 'src/assets/logos/dai.svg'
-import SynthEthLogo from 'src/assets/logos/seth.svg'
-import SynthBtcLogo from 'src/assets/logos/sbtc.svg'
-import UsdcLogo from 'src/assets/logos/usdc.svg'
-import usdtLogo from 'src/assets/logos/usdt.svg'
-import wBtcLogo from 'src/assets/logos/wbtc.svg'
-import ethLogo from 'src/assets/logos/eth.svg'
-import maticLogo from 'src/assets/logos/matic.svg'
-import hopLogo from 'src/assets/logos/hop.svg'
-import opLogo from 'src/assets/logos/op.svg'
-import snxLogo from 'src/assets/logos/snx.svg'
-=======
->>>>>>> 9c8fb6cc
 import { TokenSymbol, Slug } from '@hop-protocol/sdk'
 import { hopAppNetwork } from 'src/config'
 
@@ -42,31 +28,7 @@
   }
 }
 
-<<<<<<< HEAD
-const images = {
-  DAI: DaiLogo,
-  ARB: ArbitrumLogo,
-  sETH: SynthEthLogo,
-  sBTC: SynthBtcLogo,
-  USDC: UsdcLogo,
-  USDT: usdtLogo,
-  WBTC: wBtcLogo,
-  ETH: ethLogo,
-  MATIC: maticLogo,
-  HOP: hopLogo,
-  OP: opLogo,
-  SNX: snxLogo
-}
-
-const tokens = Object.keys(images).reduce((obj, token) => {
-  obj[token] = deepmerge(hopMetadata[hopAppNetwork].tokens[token], {
-    image: images[token],
-  })
-  return obj
-}, {})
-=======
 const { tokens } = hopMetadata[hopAppNetwork]
->>>>>>> 9c8fb6cc
 
 export const metadata: Metadata = {
   tokens,
