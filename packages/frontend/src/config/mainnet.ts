<<<<<<< HEAD
//import { mainnet as mainnetAddresses } from '@hop-protocol/addresses'
import { mainnet as mainnetNetworks } from '@hop-protocol/networks'
=======
import { mainnet as mainnetAddresses } from '@hop-protocol/core/addresses'
import { mainnet as mainnetNetworks } from '@hop-protocol/core/networks'
>>>>>>> 5f5e10d8
import { HopAddresses, Networks } from './interfaces'

// override for staging environment
const mainnetAddresses = require('./staging.json')

export const addresses: HopAddresses = {
  governance: {
    l1Hop: '',
    stakingRewardsFactory: '',
    stakingRewards: '',
    governorAlpha: ''
  },
  tokens: mainnetAddresses.bridges,
  bonders: mainnetAddresses.bonders,
}

export const networks: Networks = {
  ethereum: {
    networkId: mainnetNetworks.ethereum.networkId.toString(),
    rpcUrls: mainnetNetworks.ethereum.rpcUrls,
    explorerUrl: mainnetNetworks.ethereum.explorerUrls[0],
  },
  polygon: {
    networkId: mainnetNetworks.polygon.networkId.toString(),
    rpcUrls: mainnetNetworks.polygon.rpcUrls,
    explorerUrl: mainnetNetworks.polygon.explorerUrls[0],
    nativeBridgeUrl: mainnetNetworks.polygon.nativeBridgeUrl
  },
  /*
  arbitrum: {
    networkId: mainnetNetworks.arbitrum.networkId.toString(),
    rpcUrls: mainnetNetworks.arbitrum.rpcUrls,
    explorerUrl: mainnetNetworks.arbitrum.explorerUrls[0],
    nativeBridgeUrl: mainnetNetworks.arbitrum.nativeBridgeUrl
  },
  optimism: {
    networkId: mainnetNetworks.optimism.networkId.toString(),
    rpcUrls: mainnetNetworks.optimism.rpcUrls,
    explorerUrl: mainnetNetworks.optimism.explorerUrls[0],
    nativeBridgeUrl: mainnetNetworks.optimism.nativeBridgeUrl
  },
  */
  xdai: {
    networkId: mainnetNetworks.xdai.networkId.toString(),
    rpcUrls: mainnetNetworks.xdai.rpcUrls,
    explorerUrl: mainnetNetworks.xdai.explorerUrls[0],
    nativeBridgeUrl: mainnetNetworks.xdai.nativeBridgeUrl
  }
}<|MERGE_RESOLUTION|>--- conflicted
+++ resolved
@@ -1,10 +1,5 @@
-<<<<<<< HEAD
-//import { mainnet as mainnetAddresses } from '@hop-protocol/addresses'
-import { mainnet as mainnetNetworks } from '@hop-protocol/networks'
-=======
 import { mainnet as mainnetAddresses } from '@hop-protocol/core/addresses'
 import { mainnet as mainnetNetworks } from '@hop-protocol/core/networks'
->>>>>>> 5f5e10d8
 import { HopAddresses, Networks } from './interfaces'
 
 // override for staging environment
