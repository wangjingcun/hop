import React, { useState, ChangeEvent, useEffect } from 'react'
import { usePool } from './PoolsContext'
import MuiButton from '@material-ui/core/Button'
import Box from '@material-ui/core/Box'
import { useParams } from 'react-router'
import { PoolRow } from './PoolRow'
import Alert from 'src/components/alert/Alert'
import Button from 'src/components/buttons/Button'
import { useThemeMode } from 'src/theme/ThemeProvider'
import { Link, useLocation, useHistory } from 'react-router-dom'
import Typography from '@material-ui/core/Typography'
import { makeStyles } from '@material-ui/core/styles'
import IconButton from '@material-ui/core/IconButton'
import MuiLink from '@material-ui/core/Link'
import ArrowLeft from '@material-ui/icons/ChevronLeft'
import LaunchIcon from '@material-ui/icons/Launch'
import { DinoGame } from './DinoGame'
import Tabs from '@material-ui/core/Tabs'
import Tab from '@material-ui/core/Tab'
import Skeleton from '@material-ui/lab/Skeleton'
import { InputField } from './InputField'
import InfoTooltip from 'src/components/InfoTooltip'
<<<<<<< HEAD
import RaisedSelect from 'src/components/selects/RaisedSelect'
import MenuItem from '@material-ui/core/MenuItem'
import SelectOption from 'src/components/selects/SelectOption'
import { Slider } from 'src/components/slider'
import { BigNumber } from 'ethers'
import { formatUnits, parseUnits } from 'ethers/lib/utils'
=======
>>>>>>> 1985ee51
import {
  commafy,
  findMatchingBridge,
  sanitizeNumericalString,
  toPercentDisplay,
  toTokenDisplay,
<<<<<<< HEAD
  BNMin
=======
>>>>>>> 1985ee51
} from 'src/utils'

export const useStyles = makeStyles(theme => ({
  backLink: {
    cursor: 'pointer',
    textDecoration: 'none'
  },
  imageContainer: {
    position: 'relative'
  },
  tokenImage: {
    width: '54px'
  },
  chainImage: {
    width: '28px',
    position: 'absolute',
    top: '-5px',
    left: '-5px'
  },
  topBox: {
    background: theme.palette.type === 'dark' ? '#0000003d' : '#fff',
    borderRadius: '3rem',
    width: '100%',
    [theme.breakpoints.down('xs')]: {
      marginBottom: '1rem',
      marginLeft: 0,
      width: '90%'
    },
  },
  topBoxes: {
    [theme.breakpoints.down('xs')]: {
      flexDirection: 'column'
    },
  },
  poolStats: {
    boxShadow: theme.boxShadow.inner,
    transition: 'all 0.15s ease-out',
    borderRadius: '3rem'
  },
  poolStatBoxes: {
    [theme.breakpoints.down('xs')]: {
      flexDirection: 'column'
    },
  },
  poolDetails: {
    boxShadow: theme.boxShadow.inner,
    transition: 'all 0.15s ease-out',
    borderRadius: '3rem',
    [theme.breakpoints.down('xs')]: {
      padding: 0
    },
  },
  poolDetailsBoxes: {
    [theme.breakpoints.down('xs')]: {
      flexDirection: 'column'
    },
  },
  poolDetailsBox: {
    [theme.breakpoints.down('xs')]: {
      width: '100%'
    },
  },
}))

function PoolEmptyState() {
  return (
    <Box display="flex" flexDirection="column" alignItems="center" justifyContent="center" height="100%">
      <Box>
        <DinoGame />
      </Box>
      <Box p={2}>
        <Box display="flex" justifyContent="center">
          <Typography variant="h5">
            Add liquidity to earn
          </Typography>
        </Box>
      </Box>
      <Box pl={2} pr={2} mb={2} display="flex" justifyContent="center" textAlign="center">
        <Typography variant="body1">
            You can deposit a single asset or both assets in any ratio you like. The pool will automatically handle the conversion for you.
        </Typography>
      </Box>
      <Box mb={2} display="flex" justifyContent="center">
        <Typography variant="body1">
          <MuiLink target="_blank" rel="noopener noreferrer" href="https://help.hop.exchange/hc/en-us/articles/4406095303565-What-do-I-need-in-order-to-provide-liquidity-on-Hop-" >
            <Box display="flex" justifyContent="center" alignItems="center">
              Learn more <Box ml={1} display="flex" justifyContent="center" alignItems="center"><LaunchIcon /></Box>
            </Box>
          </MuiLink>
        </Typography>
      </Box>
    </Box>
  )
}

function AccountPosition(props: any) {
  const {
    hopTokenSymbol,
    canonicalTokenSymbol,
    token0DepositedFormatted,
    token1DepositedFormatted,
    userPoolBalanceFormatted,
    userPoolTokenPercentageFormatted,
    userPoolBalanceUsdFormatted
  } = props.data

  return (
    <Box>
      <Box mb={4}>
        <Box mb={1}>
          <Typography variant="subtitle1" color="secondary">
            <Box display="flex" alignItems="center">
              Balance <InfoTooltip title="USD value of current position in this pool" />
            </Box>
          </Typography>
        </Box>
        <Box mb={1}>
          <Typography variant="h4">
            {userPoolBalanceUsdFormatted}
          </Typography>
        </Box>
        <Box>
          <Typography variant="subtitle2" color="secondary">
            {token0DepositedFormatted} {canonicalTokenSymbol} + {token1DepositedFormatted} {hopTokenSymbol}
          </Typography>
        </Box>
      </Box>
      <Box maxWidth="300px">
        <Box display="flex" justifyContent="space-between">
          <Box>
            <Box mb={1}>
              <Typography variant="subtitle1" color="secondary">
                <Box display="flex" alignItems="center">
                  LP Balance <InfoTooltip title="Liquidity provider (LP) tokens this account has for depositing into pool" />
                </Box>
              </Typography>
            </Box>
            <Box>
              <Typography variant="subtitle1">
                {userPoolBalanceFormatted}
              </Typography>
            </Box>
          </Box>
          <Box>
            <Box mb={1}>
              <Typography variant="subtitle1" color="secondary">
                <Box display="flex" alignItems="center">
                  Share of Pool <InfoTooltip title="Share of pool percentage for account" />
                </Box>
              </Typography>
            </Box>
            <Box>
              <Typography variant="subtitle1">
                {userPoolTokenPercentageFormatted}
              </Typography>
            </Box>
          </Box>
        </Box>
      </Box>
    </Box>
  )
}

function DepositForm(props: any) {
  const {
<<<<<<< HEAD
    hasBalance,
=======
>>>>>>> 1985ee51
    token0Symbol,
    token1Symbol,
    token0ImageUrl,
    token1ImageUrl,
    balance0Formatted,
    balance1Formatted,
    token0Amount,
    token1Amount,
    setToken0Amount,
    setToken1Amount,
    addLiquidity,
    priceImpactFormatted,
<<<<<<< HEAD
    depositAmountTotalDisplayFormatted,
    walletConnected
=======
    depositAmountTotalDisplayFormatted
>>>>>>> 1985ee51
  } = props.data

  function handleToken0Change (value: string) {
    const token0Value = sanitizeNumericalString(value)
    if (!token0Value) {
      setToken0Amount('')
      return
    }

    setToken0Amount(token0Value)
  }

  function handleToken1Change (value: string) {
    const token1Value = sanitizeNumericalString(value)
    if (!token1Value) {
      setToken1Amount('')
      return
    }

    setToken1Amount(token1Value)
  }

  function handleClick (event: any) {
    event.preventDefault()
    addLiquidity()
  }

<<<<<<< HEAD
  const formDisabled = false
  const sendDisabled = formDisabled || (!(token0Amount || token1Amount))
  const sendButtonText = walletConnected ? 'Preview' : 'Connect Wallet'

=======
>>>>>>> 1985ee51
  return (
    <Box>
      <Box mb={4}>
        <Box mb={1} display="flex" justifyContent="space-between">
          <Box>
            <Typography variant="body2" color="secondary">
              <MuiLink><strong>Wrap/Unwrap token</strong></MuiLink>
            </Typography>
          </Box>
          <Box>
            <Typography variant="body2" color="secondary">
              <strong>Balance: {balance0Formatted}</strong>
            </Typography>
          </Box>
        </Box>
        <Box mb={1}>
          <InputField
            tokenSymbol={token0Symbol}
            tokenImageUrl={token0ImageUrl}
            value={token0Amount}
            onChange={handleToken0Change}
<<<<<<< HEAD
            disabled={formDisabled}
=======
>>>>>>> 1985ee51
          />
        </Box>
        <Box display="flex" justifyContent="center">
          <Typography variant="h6" color="secondary">
          +
          </Typography>
        </Box>
        <Box mb={1} display="flex" justifyContent="flex-end">
          <Typography variant="body2" color="secondary">
            <strong>Balance: {balance1Formatted}</strong>
          </Typography>
        </Box>
        <Box mb={1}>
          <InputField
            tokenSymbol={token1Symbol}
            tokenImageUrl={token1ImageUrl}
            value={token1Amount}
            onChange={handleToken1Change}
<<<<<<< HEAD
            disabled={formDisabled}
=======
>>>>>>> 1985ee51
          />
        </Box>
      </Box>
      <Box margin="0 auto" width="90%">
        <Box mb={1} display="flex" alignItems="center" justifyContent="space-between">
          <Box>
            <Typography variant="subtitle2">
              <Box display="flex" alignItems="center">
                Price Impact <InfoTooltip title="Depositing underpooled assets will give you bonus LP tokens. Depositing overpooled assets will give you less LP tokens." />
              </Box>
            </Typography>
          </Box>
          <Box>
            <Typography variant="subtitle2">
              {priceImpactFormatted}
            </Typography>
          </Box>
        </Box>
        <Box mb={1} display="flex" alignItems="center" justifyContent="space-between">
          <Box mb={1}>
            <Typography variant="h6">
              <Box display="flex" alignItems="center">
                Total <InfoTooltip title="Total value of deposit in USD" />
              </Box>
            </Typography>
          </Box>
          <Box mb={1}>
            <Typography variant="h6">
              {depositAmountTotalDisplayFormatted}
            </Typography>
          </Box>
        </Box>
      </Box>
      <Box>
<<<<<<< HEAD
        <Button large highlighted fullWidth onClick={handleClick} disabled={sendDisabled}>
          {sendButtonText}
=======
        <Button highlighted fullWidth onClick={handleClick}>
          Preview
>>>>>>> 1985ee51
        </Button>
      </Box>
    </Box>
  )
}

function WithdrawForm(props: any) {
  const styles = useStyles()
  const {
    hasBalance,
    token0Symbol,
    token1Symbol,
    token0ImageUrl,
    token1ImageUrl,
    balance0Formatted,
    balance1Formatted,
    token0Amount,
    token1Amount,
    setToken0Amount,
    setToken1Amount,
    addLiquidity,
    depositAmountTotalDisplayFormatted,
    tokenDecimals,
    token0AmountBn,
    token1AmountBn,
    token0Max,
    token1Max,
    calculatePriceImpact,
    goToTab,
  } = props.data

  function handleToken0Change (value: string) {
    const token0Value = sanitizeNumericalString(value)
    if (!token0Value) {
      setToken0Amount('')
      return
    }

    setToken0Amount(token0Value)
  }

  function handleToken1Change (value: string) {
    const token1Value = sanitizeNumericalString(value)
    if (!token1Value) {
      setToken1Amount('')
      return
    }

    setToken1Amount(token1Value)
  }

  function handleClick (event: any) {
    event.preventDefault()
    alert('TODO')
  }

  const selections: any[] = [
    { label: 'All tokens', value: -1 },
    { label: token0Symbol, value: 0, icon: token0ImageUrl },
    { label: token1Symbol, value: 1, icon: token1ImageUrl },
  ]

  const [selection, setSelection] = useState<any>(selections[0])
  const [proportional, setProportional] = useState<boolean>(true)
  const [tokenIndex, setTokenIndex] = useState<number>(0)
  const [displayAmount, setDisplayAmount] = useState<string>('')
  const [amountPercent, setAmountPercent] = useState<number>(100)

  const handleSelection = (event: ChangeEvent<{ value: unknown }>) => {
    const value = Number(event.target.value)
    const _selection = selections.find(item => item.value === value)
    const _proportional = value === -1
    setSelection(_selection)
    setProportional(_proportional)
    if (value > -1) {
      setTokenIndex(value)
    }
  }

  const updateDisplayAmount = (percent: number = amountPercent) => {
    if (!token0AmountBn) {
      return
    }
    if (!token1AmountBn) {
      return
    }
    const _amount0 = Number(formatUnits(token0AmountBn, tokenDecimals))
    const _amount1 = Number(formatUnits(token1AmountBn, tokenDecimals))
    const amount0 = commafy((_amount0 * (percent / 100)).toFixed(5), 5)
    const amount1 = commafy((_amount1 * (percent / 100)).toFixed(5), 5)
    const display = `${amount0} ${token0Symbol} + ${amount1} ${token1Symbol}`
    setDisplayAmount(display)
  }

  const handleProportionSliderChange = async (percent: number) => {
    setAmountPercent(percent)
    updateDisplayAmount(percent)
  }

  const selectedTokenSymbol = tokenIndex ? token1Symbol : token0Symbol
  const [amount, setAmount] = useState<string>('')
  const [amountBN, setAmountBN] = useState<BigNumber>(BigNumber.from(0))
  const maxBalance = tokenIndex ? token1Max : token0Max
  const [amountSliderValue, setAmountSliderValue] = useState<number>(0)

  const handleAmountSliderChange = (percent: number) => {
    const _balance = Number(formatUnits(maxBalance, tokenDecimals))
    const _amount = (_balance ?? 0) * (percent / 100)
    setAmount(_amount.toFixed(5))
    if (percent === 100) {
      setAmountBN(maxBalance)
    }
  }

  const handleAmountChange = (_amount: string) => {
    const value = Number(_amount)
    const _balance = Number(formatUnits(maxBalance, tokenDecimals))
    const sliderValue = 100 / (_balance / value)
    setAmount(_amount)
    setAmountSliderValue(sliderValue)
  }

  const [priceImpact, setPriceImpact] = useState<number | undefined>()

  useEffect(() => {
    updateDisplayAmount()
  }, [])

  useEffect(() => {
    setAmountBN(parseUnits((amount || 0).toString(), tokenDecimals))
  }, [amount])

  useEffect(() => {
    let isSubscribed = true
    const update = async () => {
      try {
        const _priceImpact = await calculatePriceImpact({
          proportional,
          amountPercent,
          tokenIndex,
          amount: amountBN,
        })
        if (isSubscribed) {
          setPriceImpact(_priceImpact)
        }
      } catch (err) {
        console.log(err)
        if (isSubscribed) {
          setPriceImpact(undefined)
        }
      }
    }

    update().catch(console.error)
    return () => {
      isSubscribed = false
    }
  }, [amountBN, proportional, amountPercent, tokenIndex])

  const priceImpactLabel = Number(priceImpact) > 0 ? 'Bonus' : 'Price Impact'
  const priceImpactFormatted = priceImpact ? `${Number((priceImpact * 100).toFixed(4))}%` : ''

  const formDisabled = !hasBalance
  const sendDisabled = formDisabled || !amount

  if (!hasBalance) {
    return (
      <Box>
        <Box mb={2}>
          <Typography variant="body1">
            You don't have any LP tokens tokens to withdraw.
          </Typography>
        </Box>
        <Box>
          <Button onClick={() => goToTab('deposit')}>
            <Typography variant="body1">
              Deposit
            </Typography>
          </Button>
        </Box>
      </Box>
    )
  }

  return (
    <Box>
<<<<<<< HEAD

      <Box mb={3} display="flex" justifyContent="center">
        <RaisedSelect value={selection.value} onChange={handleSelection}>
          {selections.map((item: any) => (
            <MenuItem value={item.value} key={item.label}>
              <SelectOption value={item.label} icon={item.icon} label={item.label} />
            </MenuItem>
          ))}
        </RaisedSelect>
      </Box>

      {proportional ? (
        <Box display="flex" flexDirection="column" justifyContent="center" alignItems="center">
          <Typography variant="subtitle2" color="textPrimary">
            Proportional withdraw
          </Typography>
          <Box mb={1}>{displayAmount}</Box>
          <Box width="100%" textAlign="center">
            <Slider onChange={handleProportionSliderChange} defaultValue={100} />
          </Box>
        </Box>
      ) : (
        <Box>
          <Typography variant="subtitle2" color="textPrimary">
            Withdraw only {selectedTokenSymbol}
          </Typography>
          <Box mb={1}>
            <InputField
              tokenSymbol={selectedTokenSymbol}
              tokenImageUrl={token0ImageUrl}
              value={amount}
              onChange={handleAmountChange}
              disabled={formDisabled}
            />
          </Box>
          <Box width="100%" textAlign="center">
            <Slider onChange={handleAmountSliderChange} defaultValue={0} value={amountSliderValue} />
          </Box>
        </Box>
      )}

      <Box margin="0 auto" width="90%">
        <Box mb={1} display="flex" alignItems="center" justifyContent="space-between">
          <Box>
            <Typography variant="subtitle2">
              <Box display="flex" alignItems="center">
                Price Impact <InfoTooltip title="Withdrawing overpooled assets will give you bonus tokens. Withdrawaing underpooled assets will give you less tokens." />
              </Box>
            </Typography>
          </Box>
          <Box>
            <Typography variant="subtitle2">
              {priceImpactFormatted}
            </Typography>
          </Box>
        </Box>
      <Box>
        <Button large highlighted fullWidth onClick={handleClick} disabled={sendDisabled}>
          Preview
        </Button>
      </Box>
    </Box>
=======
      <Typography>
        Withdraw form comming soon
      </Typography>
>>>>>>> 1985ee51
    </Box>
  )
}

function StakeForm() {
  return (
    <Box>
      <Typography>
<<<<<<< HEAD
        Stake form coming soon
=======
        Stake form comming soon
>>>>>>> 1985ee51
      </Typography>
    </Box>
  )
}

function PoolStats (props:any) {
  const styles = useStyles()
  const {
    poolName,
    canonicalTokenSymbol,
    hopTokenSymbol,
    reserve0Formatted,
    reserve1Formatted,
    lpTokenTotalSupplyFormatted,
    feeFormatted,
    virtualPriceFormatted
  } = props.data

  return (
    <Box p={4} className={styles.poolStats}>
      <Box mb={4}>
        <Typography variant="h5">
          {poolName} Info
        </Typography>
      </Box>
      <Box display="flex" justifyContent="space-between" className={styles.poolStatBoxes}>
        <Box width="100%">
          <Box mb={1}>
            <Typography variant="subtitle2" color="secondary">
              <Box display="flex" alignItems="center">
                {canonicalTokenSymbol} Reserves <InfoTooltip title="Total amount of canonical tokens in pool" />
              </Box>
            </Typography>
          </Box>
          <Typography variant="subtitle2">
            {reserve0Formatted}
          </Typography>
        </Box>
        <Box width="100%">
          <Box mb={1}>
            <Typography variant="subtitle2" color="secondary">
              <Box display="flex" alignItems="center">
                {hopTokenSymbol} Reserves <InfoTooltip title="Total amount of h-tokens in pool" />
              </Box>
            </Typography>
          </Box>
          <Typography variant="subtitle2">
            {reserve1Formatted}
          </Typography>
        </Box>
        <Box width="100%">
          <Box mb={1}>
            <Typography variant="subtitle2" color="secondary">
              <Box display="flex" alignItems="center">
                LP Tokens <InfoTooltip title="Total supply of liquidity provider (LP) tokens for pool" />
              </Box>
            </Typography>
          </Box>
          <Typography variant="subtitle2">
            {lpTokenTotalSupplyFormatted}
          </Typography>
        </Box>
        <Box width="100%">
          <Box mb={1}>
            <Typography variant="subtitle2" color="secondary">
              <Box display="flex" alignItems="center">
                Fee <InfoTooltip title="Each trade has this fee percentage that goes to liquidity providers" />
              </Box>
            </Typography>
          </Box>
          <Typography variant="subtitle2">
            {feeFormatted}
          </Typography>
        </Box>
        <Box width="100%">
          <Box mb={1}>
            <Typography variant="subtitle2" color="secondary">
              <Box display="flex" alignItems="center">
                Virtual Price <InfoTooltip title="The virtual price, to help calculate profit. Virtual price is calculated as `pool_reserves / lp_supply`" />
              </Box>
            </Typography>
          </Box>
          <Typography variant="subtitle2">
            {virtualPriceFormatted}
          </Typography>
        </Box>
      </Box>
    </Box>
  )
}

export function PoolDetails () {
  const styles = useStyles()
  const {
    aprFormatted,
    reserveTotalsUsdFormatted,
    canonicalTokenSymbol,
    hopTokenSymbol,
    reserve0Formatted,
    reserve1Formatted,
    lpTokenTotalSupplyFormatted,
    feeFormatted,
    virtualPriceFormatted,
    poolName,
    tokenImageUrl,
    chainImageUrl,
    tokenSymbol,
    chainName,
    userPoolBalance,
    userPoolBalanceFormatted,
    userPoolTokenPercentageFormatted,
    hasBalance,
    token0Deposited,
    token1Deposited,
    token0DepositedFormatted,
    token1DepositedFormatted,
    userPoolBalanceUsdFormatted,
    loading,
    setToken0Amount,
    token0Amount,
    setToken1Amount,
    token1Amount,
    canonicalToken,
    hopToken,
    token0BalanceFormatted,
    token1BalanceFormatted,
    warning,
    error,
    setError,
    addLiquidity,
    priceImpactFormatted,
<<<<<<< HEAD
    depositAmountTotalDisplayFormatted,
    poolReserves,
    calculateRemoveLiquidityPriceImpactFn,
    selectedNetwork,
    walletConnected
=======
    depositAmountTotalDisplayFormatted
>>>>>>> 1985ee51
  } = usePool()
  const tvlFormatted = reserveTotalsUsdFormatted
  const volume24hFormatted = '-'
  const { pathname, search } = useLocation()
  const history = useHistory()
  const { tab } = useParams<{ tab: string }>()
  const [selectedTab, setSelectedTab] = useState(tab || 'deposit')
  const { theme } = useThemeMode()

  const calculateRemoveLiquidityPriceImpact = calculateRemoveLiquidityPriceImpactFn(userPoolBalance)

  function goToTab(value: string) {
    history.push({
      pathname: `/pool/${value}`,
      search,
    })
    setSelectedTab(value)
  }

  function handleTabChange(event: ChangeEvent<{}>, newValue: string) {
    goToTab(newValue)
  }

  const totalAmount = token0Deposited?.add(token1Deposited || 0)
  const token0Max = BNMin(poolReserves[0], totalAmount)
  const token1Max = BNMin(poolReserves[1], totalAmount)

  return (
    <Box maxWidth={"900px"} m={"0 auto"}>
      <Box mb={4} display="flex" alignItems="center">
        <Alert severity="info">
        This page is still a work in progress and not fully functional.
        </Alert>
      </Box>
      <Box mb={4} display="flex" alignItems="center">
        <Box display="flex" alignItems="center">
          <Link to={'/pools'} className={styles.backLink}>
            <IconButton>
              <ArrowLeft fontSize={'large'} />
            </IconButton>
          </Link>
        </Box>
        <Box display="flex">
          <Box mr={2}>
            <Box className={styles.imageContainer}>
              <img className={styles.chainImage} src={chainImageUrl} alt={chainName} title={chainName} />
              <img className={styles.tokenImage} src={tokenImageUrl} alt={tokenSymbol} title={tokenSymbol} />
            </Box>
          </Box>
          <Box display="flex" alignItems="center">
            <Typography variant="h4">
              {poolName}
            </Typography>
          </Box>
        </Box>
      </Box>
      <Box mb={4} p={1} display="flex" justifyContent="space-between" className={styles.topBoxes}>
        <Box mr={1} p={2} display="flex" flexDirection="column" className={styles.topBox}>
          <Box mb={2}>
            <Typography variant="subtitle1" color="secondary">
              <Box display="flex" alignItems="center">
                TVL <InfoTooltip title="Total value locked in USD" />
              </Box>
            </Typography>
          </Box>
          <Typography variant="h5">
            {tvlFormatted}
          </Typography>
        </Box>
        <Box ml={1} mr={1} p={2} display="flex" flexDirection="column" className={styles.topBox}>
          <Box mb={2}>
            <Typography variant="subtitle1" color="secondary">
              <Box display="flex" alignItems="center">
                24hr Volume <InfoTooltip title="Total volume in AMM in last 24 hours" />
              </Box>
            </Typography>
          </Box>
          <Typography variant="h5">
            {volume24hFormatted}
          </Typography>
        </Box>
        <Box ml={1} p={2} display="flex" flexDirection="column" className={styles.topBox}>
          <Box mb={2}>
            <Typography variant="subtitle1" color="secondary">
              <Box display="flex" alignItems="center">
                APR <InfoTooltip title="Annual Percentage Rate (APR) from earning fees, based on 24hr trading volume" />
              </Box>
            </Typography>
          </Box>
          <Typography variant="h5">
            {aprFormatted}
          </Typography>
        </Box>
      </Box>
      <Box mb={4}>
        <Box p={4} className={styles.poolDetails}>
          <Box p={2} display="flex" className={styles.poolDetailsBoxes}>
            <Box p={2} width="50%" display="flex" flexDirection="column" className={styles.poolDetailsBox}>
              <Box mb={4}>
                <Typography variant="h4">
                  My Liquidity
                </Typography>
              </Box>
              {loading && (
                <Box>
                  <Skeleton animation="wave" width={'100px'} title="loading" />
                  <Skeleton animation="wave" width={'200px'} title="loading" />
                </Box>
              )}
              {!loading && (
                <>
                {hasBalance && (
                <AccountPosition
                  data={{
                    userPoolBalanceFormatted,
                    userPoolTokenPercentageFormatted,
                    token0DepositedFormatted,
                    token1DepositedFormatted,
                    canonicalTokenSymbol,
                    hopTokenSymbol,
                    userPoolBalanceUsdFormatted,
                  }}
                />
                )}
                {!hasBalance && (
                <PoolEmptyState />
                )}
                </>
              )}
            </Box>
            <Box width="50%" className={styles.poolDetailsBox}>
              <Tabs value={selectedTab} onChange={handleTabChange} style={{ width: 'max-content' }} variant="scrollable">
                <Tab label="Deposit" value="deposit" />
                <Tab label="Withdraw" value="withdraw" />
                <Tab label="Stake" value="stake" />
              </Tabs>
              <Box p={2} display="flex" flexDirection="column">
                <Box mb={2} >
                  {selectedTab === 'deposit' && <DepositForm
                    data={{
<<<<<<< HEAD
                      hasBalance,
=======
>>>>>>> 1985ee51
                      token0Symbol: canonicalTokenSymbol,
                      token1Symbol: hopTokenSymbol,
                      token0ImageUrl: canonicalToken?.imageUrl,
                      token1ImageUrl: hopToken?.imageUrl,
                      balance0Formatted: token0BalanceFormatted,
                      balance1Formatted: token1BalanceFormatted,
                      token0Amount,
                      token1Amount,
                      setToken0Amount,
                      setToken1Amount,
                      addLiquidity,
                      priceImpactFormatted,
<<<<<<< HEAD
                      depositAmountTotalDisplayFormatted,
                      walletConnected
                    }}
                  />}
                  {selectedTab === 'withdraw' && <WithdrawForm
                    data={{
                      hasBalance,
                      token0Symbol: canonicalTokenSymbol,
                      token1Symbol: hopTokenSymbol,
                      token0ImageUrl: canonicalToken?.imageUrl,
                      token1ImageUrl: hopToken?.imageUrl,
                      balance0Formatted: token0BalanceFormatted,
                      balance1Formatted: token1BalanceFormatted,
                      token0Amount,
                      token1Amount,
                      setToken0Amount,
                      setToken1Amount,
                      addLiquidity,
                      depositAmountTotalDisplayFormatted,
                      token0AmountBn: token0Deposited,
                      token1AmountBn: token1Deposited,
                      tokenDecimals: canonicalToken?.decimals,
                      token0Max,
                      token1Max,
                      calculatePriceImpact: calculateRemoveLiquidityPriceImpact,
                      goToTab
=======
                      depositAmountTotalDisplayFormatted
>>>>>>> 1985ee51
                    }}
                  />}
                  {selectedTab === 'stake' && <StakeForm />}
                </Box>
                <Box>
                  <Alert severity="warning">{warning}</Alert>
                  <Alert severity="error" onClose={() => setError(null)} text={error} />
                </Box>
              </Box>
            </Box>
          </Box>
        </Box>
      </Box>
      <PoolStats
        data={{
          poolName,
          canonicalTokenSymbol,
          hopTokenSymbol,
          reserve0Formatted,
          reserve1Formatted,
          lpTokenTotalSupplyFormatted,
          feeFormatted,
          virtualPriceFormatted
        }}
       />
    </Box>
  )
}<|MERGE_RESOLUTION|>--- conflicted
+++ resolved
@@ -20,25 +20,19 @@
 import Skeleton from '@material-ui/lab/Skeleton'
 import { InputField } from './InputField'
 import InfoTooltip from 'src/components/InfoTooltip'
-<<<<<<< HEAD
 import RaisedSelect from 'src/components/selects/RaisedSelect'
 import MenuItem from '@material-ui/core/MenuItem'
 import SelectOption from 'src/components/selects/SelectOption'
 import { Slider } from 'src/components/slider'
 import { BigNumber } from 'ethers'
 import { formatUnits, parseUnits } from 'ethers/lib/utils'
-=======
->>>>>>> 1985ee51
 import {
   commafy,
   findMatchingBridge,
   sanitizeNumericalString,
   toPercentDisplay,
   toTokenDisplay,
-<<<<<<< HEAD
   BNMin
-=======
->>>>>>> 1985ee51
 } from 'src/utils'
 
 export const useStyles = makeStyles(theme => ({
@@ -204,10 +198,7 @@
 
 function DepositForm(props: any) {
   const {
-<<<<<<< HEAD
     hasBalance,
-=======
->>>>>>> 1985ee51
     token0Symbol,
     token1Symbol,
     token0ImageUrl,
@@ -220,12 +211,8 @@
     setToken1Amount,
     addLiquidity,
     priceImpactFormatted,
-<<<<<<< HEAD
     depositAmountTotalDisplayFormatted,
     walletConnected
-=======
-    depositAmountTotalDisplayFormatted
->>>>>>> 1985ee51
   } = props.data
 
   function handleToken0Change (value: string) {
@@ -253,13 +240,10 @@
     addLiquidity()
   }
 
-<<<<<<< HEAD
   const formDisabled = false
   const sendDisabled = formDisabled || (!(token0Amount || token1Amount))
   const sendButtonText = walletConnected ? 'Preview' : 'Connect Wallet'
 
-=======
->>>>>>> 1985ee51
   return (
     <Box>
       <Box mb={4}>
@@ -281,10 +265,7 @@
             tokenImageUrl={token0ImageUrl}
             value={token0Amount}
             onChange={handleToken0Change}
-<<<<<<< HEAD
             disabled={formDisabled}
-=======
->>>>>>> 1985ee51
           />
         </Box>
         <Box display="flex" justifyContent="center">
@@ -303,10 +284,7 @@
             tokenImageUrl={token1ImageUrl}
             value={token1Amount}
             onChange={handleToken1Change}
-<<<<<<< HEAD
             disabled={formDisabled}
-=======
->>>>>>> 1985ee51
           />
         </Box>
       </Box>
@@ -341,13 +319,8 @@
         </Box>
       </Box>
       <Box>
-<<<<<<< HEAD
         <Button large highlighted fullWidth onClick={handleClick} disabled={sendDisabled}>
           {sendButtonText}
-=======
-        <Button highlighted fullWidth onClick={handleClick}>
-          Preview
->>>>>>> 1985ee51
         </Button>
       </Box>
     </Box>
@@ -534,7 +507,6 @@
 
   return (
     <Box>
-<<<<<<< HEAD
 
       <Box mb={3} display="flex" justifyContent="center">
         <RaisedSelect value={selection.value} onChange={handleSelection}>
@@ -597,11 +569,6 @@
         </Button>
       </Box>
     </Box>
-=======
-      <Typography>
-        Withdraw form comming soon
-      </Typography>
->>>>>>> 1985ee51
     </Box>
   )
 }
@@ -610,11 +577,7 @@
   return (
     <Box>
       <Typography>
-<<<<<<< HEAD
         Stake form coming soon
-=======
-        Stake form comming soon
->>>>>>> 1985ee51
       </Typography>
     </Box>
   )
@@ -746,15 +709,11 @@
     setError,
     addLiquidity,
     priceImpactFormatted,
-<<<<<<< HEAD
     depositAmountTotalDisplayFormatted,
     poolReserves,
     calculateRemoveLiquidityPriceImpactFn,
     selectedNetwork,
     walletConnected
-=======
-    depositAmountTotalDisplayFormatted
->>>>>>> 1985ee51
   } = usePool()
   const tvlFormatted = reserveTotalsUsdFormatted
   const volume24hFormatted = '-'
@@ -895,10 +854,7 @@
                 <Box mb={2} >
                   {selectedTab === 'deposit' && <DepositForm
                     data={{
-<<<<<<< HEAD
                       hasBalance,
-=======
->>>>>>> 1985ee51
                       token0Symbol: canonicalTokenSymbol,
                       token1Symbol: hopTokenSymbol,
                       token0ImageUrl: canonicalToken?.imageUrl,
@@ -911,7 +867,6 @@
                       setToken1Amount,
                       addLiquidity,
                       priceImpactFormatted,
-<<<<<<< HEAD
                       depositAmountTotalDisplayFormatted,
                       walletConnected
                     }}
@@ -937,10 +892,7 @@
                       token0Max,
                       token1Max,
                       calculatePriceImpact: calculateRemoveLiquidityPriceImpact,
-                      goToTab
-=======
-                      depositAmountTotalDisplayFormatted
->>>>>>> 1985ee51
+                      goToTab,
                     }}
                   />}
                   {selectedTab === 'stake' && <StakeForm />}
