<<<<<<< HEAD
import React, { ChangeEvent } from 'react'
import Box from '@mui/material/Box'
import Typography from '@mui/material/Typography'
=======
import Box from '@material-ui/core/Box'
import React, { ChangeEvent } from 'react'
import Typography from '@material-ui/core/Typography'
>>>>>>> 4d8085bc
import { TokenIcon } from 'src/pages/Pools/components/TokenIcon'
import { makeStyles } from '@mui/styles'

export const useStyles = makeStyles((theme: any) => ({
  box: {
    background: theme.palette.mode === 'dark' ? '#0000003d' : '#fff',
    borderRadius: '1rem',
    position: 'relative'
  },
  label: {
    'white-space': 'nowrap'
  },
  input: {
    fontSize: '2rem',
    fontWeight: 'bold',
    fontFamily: 'Nunito,-apple-system,BlinkMacSystemFont,"Segoe UI",Roboto,"Helvetica Neue",Arial,sans-serif,"Apple Color Emoji","Segoe UI Emoji","Segoe UI Symbol"',
    border: 0,
    outline: 0,
    width: '100%',
    textAlign: 'right',
    background: 'none',
    color: theme.palette.text.primary,
  },
}))

type Props = {
  disabled?: boolean
  onChange: any
  tokenImageUrl: string
  tokenSymbol: string
  value: string
}

export function InputField (props: Props) {
  const styles = useStyles()
  const {
    disabled,
    onChange,
    tokenImageUrl,
    tokenSymbol,
    value,
  } = props

  function handleChange(event: ChangeEvent<any>) {
    if (onChange) {
      onChange(event.target.value)
    }
  }

  return (
    <Box p={2} className={styles.box} display="flex">
      <Box display="flex" alignItems="center">
        {!!tokenImageUrl && (
          <Box mr={1} display="flex" alignItems="center">
            <TokenIcon src={tokenImageUrl} alt={tokenSymbol} title={tokenSymbol} width="24px" />
          </Box>
        )}
        <Box mr={1} display="flex" alignItems="center">
          <Typography variant="subtitle1" className={styles.label}>
            {tokenSymbol}
          </Typography>
        </Box>
      </Box>
      <input type="text" placeholder="0.0" value={value} onChange={handleChange} className={styles.input} disabled={disabled} />
    </Box>
  )
}<|MERGE_RESOLUTION|>--- conflicted
+++ resolved
@@ -1,12 +1,6 @@
-<<<<<<< HEAD
+import Box from '@mui/material/Box'
 import React, { ChangeEvent } from 'react'
-import Box from '@mui/material/Box'
 import Typography from '@mui/material/Typography'
-=======
-import Box from '@material-ui/core/Box'
-import React, { ChangeEvent } from 'react'
-import Typography from '@material-ui/core/Typography'
->>>>>>> 4d8085bc
 import { TokenIcon } from 'src/pages/Pools/components/TokenIcon'
 import { makeStyles } from '@mui/styles'
 
