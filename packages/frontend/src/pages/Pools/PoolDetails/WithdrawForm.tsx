<<<<<<< HEAD
import React, { useState, ChangeEvent, useEffect } from 'react'
import Box from '@mui/material/Box'
import { Button } from 'src/components/Button'
import { InfoTooltip } from 'src/components/InfoTooltip'
import MenuItem from '@mui/material/MenuItem'
import MuiLink from '@mui/material/Link'
=======
import Box from '@material-ui/core/Box'
import MenuItem from '@material-ui/core/MenuItem'
import MuiLink from '@material-ui/core/Link'
>>>>>>> 4d8085bc
import RaisedSelect from 'src/components/selects/RaisedSelect'
import React, { ChangeEvent, useEffect, useState } from 'react'
import SelectOption from 'src/components/selects/SelectOption'
import Typography from '@mui/material/Typography'
import { BalanceText } from 'src/pages/Pools/components/BalanceText'
import { BigNumber } from 'ethers'
import { Button } from 'src/components/Button'
import { InfoTooltip } from 'src/components/InfoTooltip'
import { InputField } from 'src/pages/Pools/components/InputField'
import { Slider } from 'src/components/slider'
import { TokenIcon } from 'src/pages/Pools/components/TokenIcon'
import { commafy, formatTokenDecimalString, sanitizeNumericalString } from 'src/utils'
import { formatUnits, parseUnits } from 'ethers/lib/utils'

type Props = {
  calculatePriceImpact: any
  goToTab: any
  hasBalance: boolean
  isWithdrawing: boolean
  removeLiquidity: any
  token0AmountBn: BigNumber
  token0ImageUrl: string
  token0MaxBn: BigNumber
  token0Symbol: string
  token1AmountBn: BigNumber
  token1ImageUrl: string
  token1MaxBn: BigNumber
  token1Symbol: string
  tokenDecimals: number
  walletConnected: boolean
}

export function WithdrawForm(props: any) {
  const {
    calculatePriceImpact,
    goToTab,
    hasBalance,
    isWithdrawing,
    removeLiquidity,
    token0AmountBn,
    token0ImageUrl,
    token0MaxBn,
    token0Symbol,
    token1AmountBn,
    token1ImageUrl,
    token1MaxBn,
    token1Symbol,
    tokenDecimals,
    walletConnected,
  } = props

  const selections: any[] = [
    { label: 'All tokens', value: -1 },
    { label: token0Symbol, value: 0, icon: token0ImageUrl },
    { label: token1Symbol, value: 1, icon: token1ImageUrl },
  ]

  const [selection, setSelection] = useState<any>(selections[0])
  const [proportional, setProportional] = useState<boolean>(true)
  const [tokenIndex, setTokenIndex] = useState<number>(0)
  const [displayAmount, setDisplayAmount] = useState<string>('')
  const [amountPercent, setAmountPercent] = useState<number>(100)
  const [proportionalAmount0, setProportionalAmount0] = useState<string>('')
  const [proportionalAmount1, setProportionalAmount1] = useState<string>('')
  const selectedTokenSymbol = tokenIndex ? token1Symbol : token0Symbol
  const [amount, setAmount] = useState<string>('')
  const [amountBN, setAmountBN] = useState<BigNumber>(BigNumber.from(0))
  const maxBalance = tokenIndex ? token1MaxBn : token0MaxBn
  const [amountSliderValue, setAmountSliderValue] = useState<number>(0)
  const [priceImpact, setPriceImpact] = useState<number | undefined>()

  useEffect(() => {
    const value = Number(amount)
    const _balance = Number(formatUnits(maxBalance, tokenDecimals))
    const sliderValue = 100 / (_balance / value)
    setAmountSliderValue(sliderValue)
  }, [amount])

  useEffect(() => {
    updateDisplayAmount()
  }, [])

  useEffect(() => {
    try {
      setAmountBN(parseUnits((amount || 0).toString(), tokenDecimals))
    } catch (err) {
    }
  }, [amount])

  useEffect(() => {
    let isSubscribed = true
    const update = async () => {
      try {
        const _priceImpact = await calculatePriceImpact({
          proportional,
          amountPercent,
          tokenIndex,
          amount: amountBN,
        })
        if (isSubscribed) {
          setPriceImpact(_priceImpact)
        }
      } catch (err) {
        console.log(err)
        if (isSubscribed) {
          setPriceImpact(undefined)
        }
      }
    }

    update().catch(console.error)
    return () => {
      isSubscribed = false
    }
  }, [amountBN, proportional, amountPercent, tokenIndex])

  function handleSelection (event: any) {
    const value = Number(event.target.value)
    const _selection = selections.find(item => item.value === value)
    const _proportional = value === -1
    setSelection(_selection)
    setProportional(_proportional)
    if (value > -1) {
      setTokenIndex(value)
    }
  }

  function updateDisplayAmount (percent: number = amountPercent) {
    if (!token0AmountBn) {
      return
    }
    if (!token1AmountBn) {
      return
    }
    const _amount0 = Number(formatUnits(token0AmountBn, tokenDecimals))
    const _amount1 = Number(formatUnits(token1AmountBn, tokenDecimals))
    const _amount0Percent = _amount0 * percent / 100
    const _amount1Percent = _amount1 * percent / 100
    const amount0 = commafy(_amount0Percent.toFixed(5), 5)
    const amount1 = commafy(_amount1Percent.toFixed(5), 5)
    const display = `${amount0} ${token0Symbol} + ${amount1} ${token1Symbol}`
    setDisplayAmount(display)
    setProportionalAmount0(_amount0Percent.toString())
    setProportionalAmount1(_amount1Percent.toString())
  }

  async function handleProportionSliderChange (percent: number) {
    setAmountPercent(percent)
    updateDisplayAmount(percent)
  }

  function handleAmountSliderChange (percent: number) {
    const _balance = Number(formatUnits(maxBalance, tokenDecimals))
    const _amount = (_balance ?? 0) * (percent / 100)
    setAmount(_amount.toFixed(5))
    if (percent === 100) {
      setAmountBN(maxBalance)
    }
  }

  function handleMaxClick (_value: BigNumber) {
    setAmount(formatUnits(_value.toString(), tokenDecimals))
    setAmountBN(_value)
  }

  function handleSubmitClick (event: ChangeEvent<object>) {
    event.preventDefault()
    const amounts = { proportional, tokenIndex, amountPercent, amount: amountBN, priceImpactFormatted, proportionalAmount0, proportionalAmount1 }
    removeLiquidity(amounts)
  }

  function handleUnstakeClick (event: ChangeEvent<object>) {
    event.preventDefault()
    goToTab('stake')
  }

  function handleInputAmountChange (value: string) {
    try {
      setAmount(sanitizeNumericalString(value))
    } catch (err: any) {
      console.error(err)
    }
  }

  const priceImpactFormatted = priceImpact ? `${Number((priceImpact * 100).toFixed(4))}%` : ''
  const formDisabled = !hasBalance
  const isEmptyAmount = (proportional ? !(amountPercent && (token0MaxBn?.gt(0) || token1MaxBn.gt(0))) : (amountBN.lte(0) || amountBN.gt(maxBalance)))
  const sendDisabled = formDisabled || isEmptyAmount
  const sendButtonText = walletConnected ? 'Preview' : 'Connect Wallet'

  if (!hasBalance) {
    return (
      <Box>
        <Box mb={2}>
          {walletConnected ? (
            <Typography variant="body1">
              You don't have any LP tokens tokens to withdraw.
            </Typography>
          ) : (
            <Typography variant="body1">
              Connect wallet to deposit
            </Typography>
          )}
        </Box>
        <Box>
          <Button onClick={() => goToTab('deposit')}>
            <Typography variant="body1">
              Deposit
            </Typography>
          </Button>
        </Box>
      </Box>
    )
  }

  const maxBalanceFormatted = `${formatTokenDecimalString(maxBalance, tokenDecimals, 4)}`

  return (
    <Box>
      <Box mb={2} display="flex" justifyContent="center">
        <Typography variant="body1">
          <em>To withdraw staked tokens, first unstake on the <MuiLink href="" onClick={handleUnstakeClick}>stake tab</MuiLink>.</em>
        </Typography>
      </Box>

      <Box mb={3} display="flex" justifyContent="center">
        <RaisedSelect value={selection.value} onChange={handleSelection}>
          {selections.map((item: any) => (
            <MenuItem value={item.value} key={item.label}>
              <SelectOption value={item.label} icon={
                <TokenIcon src={item.icon} alt={item.label} />
              } label={item.label} />
            </MenuItem>
          ))}
        </RaisedSelect>
      </Box>

      {proportional ? (
        <Box display="flex" flexDirection="column" justifyContent="center" alignItems="center">
          <Typography variant="subtitle2" color="textPrimary">
            Proportional withdraw
          </Typography>
          <Box mb={1}>
            <Typography variant="body1">
              {displayAmount}
            </Typography>
          </Box>
          <Box width="100%" textAlign="center">
            <Slider onChange={handleProportionSliderChange} defaultValue={100} />
          </Box>
        </Box>
      ) : (
        <Box>
          <Box mb={1} display="flex" alignItems="center" justifyContent="center">
            <Typography variant="body1" color="textPrimary">
              Withdraw the amount to {selectedTokenSymbol}
            </Typography>
          </Box>
          <Box mb={1} display="flex" justifyContent="flex-end">
            <BalanceText label="Balance" balanceFormatted={maxBalanceFormatted} balanceBn={maxBalance} onClick={handleMaxClick} />
          </Box>
          <Box mb={1}>
            <InputField
              tokenSymbol={selectedTokenSymbol}
              tokenImageUrl={token0ImageUrl}
              value={amount}
              onChange={handleInputAmountChange}
              disabled={formDisabled}
            />
          </Box>
          <Box width="100%" textAlign="center">
            <Slider onChange={handleAmountSliderChange} defaultValue={0} value={amountSliderValue} />
          </Box>
        </Box>
      )}

      <Box margin="0 auto" width="90%">
        <Box mb={2} display="flex" alignItems="center" justifyContent="space-between">
          <Box>
            <Typography variant="subtitle2" color="secondary">
              <Box display="flex" alignItems="center">
                Price Impact <InfoTooltip title="Withdrawing overpooled assets will give you bonus tokens. Withdrawing underpooled assets will give you less tokens." />
              </Box>
            </Typography>
          </Box>
          <Box>
            <Typography variant="subtitle2" color="secondary">
              {priceImpactFormatted}
            </Typography>
          </Box>
        </Box>
      <Box>
        <Button large highlighted fullWidth onClick={handleSubmitClick} disabled={sendDisabled} loading={isWithdrawing}>
          {sendButtonText}
        </Button>
      </Box>
    </Box>
    </Box>
  )
}<|MERGE_RESOLUTION|>--- conflicted
+++ resolved
@@ -1,15 +1,6 @@
-<<<<<<< HEAD
-import React, { useState, ChangeEvent, useEffect } from 'react'
 import Box from '@mui/material/Box'
-import { Button } from 'src/components/Button'
-import { InfoTooltip } from 'src/components/InfoTooltip'
 import MenuItem from '@mui/material/MenuItem'
 import MuiLink from '@mui/material/Link'
-=======
-import Box from '@material-ui/core/Box'
-import MenuItem from '@material-ui/core/MenuItem'
-import MuiLink from '@material-ui/core/Link'
->>>>>>> 4d8085bc
 import RaisedSelect from 'src/components/selects/RaisedSelect'
 import React, { ChangeEvent, useEffect, useState } from 'react'
 import SelectOption from 'src/components/selects/SelectOption'
