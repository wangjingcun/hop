--- conflicted
+++ resolved
@@ -1,16 +1,8 @@
-<<<<<<< HEAD
+import Box from '@mui/material/Box'
 import React, { ChangeEvent } from 'react'
-import Box from '@mui/material/Box'
+import Typography from '@mui/material/Typography'
 import { Button } from 'src/components/Button'
-import Typography from '@mui/material/Typography'
 import { makeStyles } from '@mui/styles'
-=======
-import Box from '@material-ui/core/Box'
-import React, { ChangeEvent } from 'react'
-import Typography from '@material-ui/core/Typography'
-import { Button } from 'src/components/Button'
-import { makeStyles } from '@material-ui/core/styles'
->>>>>>> 4d8085bc
 import { useStaking } from 'src/pages/Pools/useStaking'
 import { useStakingAll } from 'src/pages/Pools/useStakingAll'
 
