--- conflicted
+++ resolved
@@ -110,11 +110,8 @@
   token0BalanceFormatted: string
   token1BalanceFormatted: string
   depositAmountTotalDisplayFormatted: string
-<<<<<<< HEAD
   calculateRemoveLiquidityPriceImpactFn: any,
   walletConnected: boolean,
-=======
->>>>>>> 1985ee51
 }
 
 const TOTAL_AMOUNTS_DECIMALS = 18
@@ -1032,13 +1029,9 @@
         loading,
         token0BalanceFormatted,
         token1BalanceFormatted,
-<<<<<<< HEAD
         depositAmountTotalDisplayFormatted,
         calculateRemoveLiquidityPriceImpactFn,
-        walletConnected
-=======
-        depositAmountTotalDisplayFormatted
->>>>>>> 1985ee51
+        walletConnected,
       }}
     >
       {children}
