--- conflicted
+++ resolved
@@ -1,17 +1,9 @@
-import Box from '@material-ui/core/Box'
+import Box from '@mui/material/Box'
 import React, { useState } from 'react'
-<<<<<<< HEAD
-import { Button } from 'src/components/Button'
+import TextField from '@mui/material/TextField'
 import Typography from '@mui/material/Typography'
-import TextField from '@mui/material/TextField'
-import { Modal } from 'src/components/Modal'
-import Box from '@mui/material/Box'
-=======
-import TextField from '@material-ui/core/TextField'
-import Typography from '@material-ui/core/Typography'
 import { Button } from 'src/components/Button'
 import { Modal } from 'src/components/Modal'
->>>>>>> 4d8085bc
 
 interface Props {
   onClose: () => void
