--- conflicted
+++ resolved
@@ -1,10 +1,5 @@
-<<<<<<< HEAD
+import Box from '@mui/material/Box'
 import React from 'react'
-import Box from '@mui/material/Box'
-=======
-import Box from '@material-ui/core/Box'
-import React from 'react'
->>>>>>> 4d8085bc
 import { useThemeMode } from 'src/theme/ThemeProvider'
 
 export const respMaxWidths = [350, 624, 824]
