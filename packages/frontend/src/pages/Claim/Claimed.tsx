import Box from '@material-ui/core/Box'
import React from 'react'
import Typography from '@material-ui/core/Typography'
import mmIcon from 'src/assets/logos/metamask.svg'
import { Button } from 'src/components/Button'
import { ButtonLink } from 'src/components/Button/ButtonLink'
import { Icon } from 'src/components/ui/Icon'
import { ReactComponent as discordIcon } from 'src/assets/logos/discord.svg'
import { ReactComponent as twitterIcon } from 'src/assets/logos/twitter.svg'
import { useAddTokenToMetamask } from 'src/hooks'
import { useWindowSize } from 'usehooks-ts'
<<<<<<< HEAD
import Box from '@mui/material/Box'
import Typography from '@mui/material/Typography'
=======
>>>>>>> 4d8085bc

export function Claimed() {
  const { width, height } = useWindowSize()
  const { addHopToken } = useAddTokenToMetamask()

  return (
    <Box display="flex" flexDirection="column" justifyContent="center" alignContent="center">
      <Box my={3} textAlign="center">
        <Typography variant="h3">
          🥳
        </Typography>
        <Typography variant="h5">
          Successfully claimed HOP
        </Typography>
      </Box>
      <Box mt={1} mb={5}>
        <Button onClick={addHopToken}>
          <Box mr={2}>
            Add Hop Token to MetaMask
          </Box>
          <Icon src={mmIcon} width={40} />
        </Button>
      </Box>
      <Box mb={2} textAlign="center">
        <Typography variant="body1">
          We encourage you to share on Twitter and join the Hop Discord to get involved in governance.
        </Typography>
      </Box>

      <Box mb={3}>
        <ButtonLink
          href={`https://twitter.com/intent/tweet?text=${encodeURIComponent('I just claimed my $HOP tokens from @HopProtocol! 🥳')}`}
          iconColor="#00A2F5"
          iconComponent={twitterIcon}
        >
          Share on Twitter
        </ButtonLink>
      </Box>

      <Box mb={3}>
        <ButtonLink
          href="https://discord.com/invite/PwCF88emV4"
          iconColor="#7289DA"
          iconComponent={discordIcon}
        >
          Join the Discord
        </ButtonLink>
      </Box>
    </Box>
  )
}<|MERGE_RESOLUTION|>--- conflicted
+++ resolved
@@ -1,6 +1,6 @@
-import Box from '@material-ui/core/Box'
+import Box from '@mui/material/Box'
 import React from 'react'
-import Typography from '@material-ui/core/Typography'
+import Typography from '@mui/material/Typography'
 import mmIcon from 'src/assets/logos/metamask.svg'
 import { Button } from 'src/components/Button'
 import { ButtonLink } from 'src/components/Button/ButtonLink'
@@ -9,11 +9,6 @@
 import { ReactComponent as twitterIcon } from 'src/assets/logos/twitter.svg'
 import { useAddTokenToMetamask } from 'src/hooks'
 import { useWindowSize } from 'usehooks-ts'
-<<<<<<< HEAD
-import Box from '@mui/material/Box'
-import Typography from '@mui/material/Typography'
-=======
->>>>>>> 4d8085bc
 
 export function Claimed() {
   const { width, height } = useWindowSize()
