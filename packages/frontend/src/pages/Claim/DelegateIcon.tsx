--- conflicted
+++ resolved
@@ -1,14 +1,7 @@
-<<<<<<< HEAD
-=======
-import React, { useState, useEffect } from 'react'
-
-import { Circle } from 'src/components/ui/Circle'
-import { Icon } from 'src/components/ui/Icon'
->>>>>>> 9b681498
-import Jazzicon, { jsNumberForAddress } from 'react-jazzicon'
 import React, { useEffect, useState } from 'react'
 import { Circle } from 'src/components/ui/Circle'
 import { Icon } from 'src/components/ui/Icon'
+import Jazzicon, { jsNumberForAddress } from 'react-jazzicon'
 
 const cache:any = {}
 const loaded:any = {}
