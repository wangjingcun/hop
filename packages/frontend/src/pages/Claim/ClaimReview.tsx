--- conflicted
+++ resolved
@@ -1,15 +1,9 @@
-import Box from '@material-ui/core/Box'
+import Box from '@mui/material/Box'
 import React from 'react'
-import Typography from '@material-ui/core/Typography'
+import Typography from '@mui/material/Typography'
 import hopTokenLogo from 'src/assets/logos/hop-token-logo.svg'
 import { BigNumber } from 'ethers'
-<<<<<<< HEAD
-import Box from '@mui/material/Box'
-import { StyledButton } from 'src/components/Button/StyledButton'
-import Typography from '@mui/material/Typography'
-=======
 import { Button } from 'src/components/Button'
->>>>>>> 4d8085bc
 import { DelegateIcon } from 'src/pages/Claim/DelegateIcon'
 import { Icon } from 'src/components/ui/Icon'
 import { StyledButton } from 'src/components/Button/StyledButton'
