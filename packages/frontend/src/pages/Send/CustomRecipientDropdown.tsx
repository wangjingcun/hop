<<<<<<< HEAD
import React from 'react'
import Card from '@mui/material/Card'
import Typography from '@mui/material/Typography'
import { LargeTextField } from 'src/components/LargeTextField'
=======
import Card from '@material-ui/core/Card'
import React from 'react'
import Typography from '@material-ui/core/Typography'
>>>>>>> 4d8085bc
import { InfoTooltip } from 'src/components/InfoTooltip'
import { LargeTextField } from 'src/components/LargeTextField'

function CustomRecipientDropdown(props: any) {
  const { styles, customRecipient, handleCustomRecipientInput, isOpen = false } = props

  return (
    <details className={styles.detailsDropdown} open={isOpen}>
      <summary className={styles.detailsDropdownSummary}>
        <Typography
          variant="subtitle1"
          color="textSecondary"
          component="div"
          className={styles.detailsDropdownLabel}
        >
          <span>Options</span>
        </Typography>
      </summary>

      <Card className={styles.customRecipient}>
        <Typography variant="body1" className={styles.customRecipientLabel}>
          Custom recipient
          <InfoTooltip title={`Set a different address to receive the funds at the destination. Make sure the recipient is able to receive to receive funds at the destination chain. If it's an exchange address, make sure the exchange supports internal transactions otherwise it may result in loss of funds.`} />
        </Typography>
        <LargeTextField
          leftAlign
          fullWidth
          value={customRecipient}
          onChange={handleCustomRecipientInput}
          placeholder="Enter address (e.g. 0x123...)"
          smallFontSize
        />
      </Card>
    </details>
  )
}

export default CustomRecipientDropdown<|MERGE_RESOLUTION|>--- conflicted
+++ resolved
@@ -1,13 +1,6 @@
-<<<<<<< HEAD
+import Card from '@mui/material/Card'
 import React from 'react'
-import Card from '@mui/material/Card'
 import Typography from '@mui/material/Typography'
-import { LargeTextField } from 'src/components/LargeTextField'
-=======
-import Card from '@material-ui/core/Card'
-import React from 'react'
-import Typography from '@material-ui/core/Typography'
->>>>>>> 4d8085bc
 import { InfoTooltip } from 'src/components/InfoTooltip'
 import { LargeTextField } from 'src/components/LargeTextField'
 
