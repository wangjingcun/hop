import React, { FC, ChangeEvent, useState, useEffect } from 'react'
import { utils as ethersUtils } from 'ethers'
import { makeStyles } from '@material-ui/core/styles'
import Card from '@material-ui/core/Card'
import Box from '@material-ui/core/Box'
import Grid from '@material-ui/core/Grid'
import Typography from '@material-ui/core/Typography'
import MenuItem from '@material-ui/core/MenuItem'
import LargeTextField from 'src/components/LargeTextField'
import FlatSelect from 'src/components/selects/FlatSelect'
import Network from 'src/models/Network'
import Token from 'src/models/Token'
import { useApp } from 'src/contexts/AppContext'

const useStyles = makeStyles(theme => ({
  root: {
    width: '51.6rem',
    boxSizing: 'border-box'
  },
  topRow: {
    marginBottom: '1.8rem'
  },
  networkLabel: {
    marginLeft: theme.padding.extraLight
  },
  networkIcon: {
    height: '3.6rem'
  },
  greyCircle: {
    padding: '1.8rem',
    borderRadius: '1.8rem',
    backgroundColor: '#C4C4C4'
  }
}))

type Props = {
<<<<<<< HEAD
  value: string,
  label: string,
  token?: Token,
  onChange?: (event: ChangeEvent<HTMLInputElement>) => void,
  selectedNetwork?: Network,
  networkOptions: Network[],
=======
  value: string
  token?: Token
  onChange?: (event: ChangeEvent<HTMLInputElement>) => void
  selectedNetwork?: Network
  networkOptions: Network[]
>>>>>>> c2089310
  onNetworkChange: (network?: Network) => void
}

const AmountSelectorCard: FC<Props> = props => {
  const {
    value,
    label,
    token,
    onChange,
    selectedNetwork,
    networkOptions,
    onNetworkChange
  } = props
  const styles = useStyles()
  const { user } = useApp()

  const [balance, setBalance] = useState('0.0')
  useEffect(() => {
    const getBalance = async () => {
      if (user && token && selectedNetwork) {
        const _balance = await user.getBalance(token, selectedNetwork)
        setBalance(ethersUtils.formatUnits(_balance, 18))
      }
    }

    getBalance()
  }, [user, token, selectedNetwork])

  return (
    <Card className={styles.root}>
      <Box
        display="flex"
        flexDirection="row"
        justifyContent="space-between"
        className={styles.topRow}
      >
        <Typography variant="subtitle2" color="textSecondary">
          {label}
        </Typography>
        {balance ? (
          <Typography variant="subtitle2" color="textSecondary">
            Balance: {balance}
          </Typography>
        ) : null}
      </Box>
      <Grid container alignItems="center">
        <Grid item xs={6}>
          <FlatSelect
            value={selectedNetwork?.name || 'default'}
            onChange={event => {
              const network = networkOptions.find(
                _network => _network.name === event.target.value
              )
              onNetworkChange(network)
            }}
          >
            <MenuItem value="default">
              <Box display="flex" flexDirection="row" alignItems="center">
                <div className={styles.greyCircle} />
                <Typography variant="subtitle2" className={styles.networkLabel}>
                  Select Network
                </Typography>
              </Box>
            </MenuItem>
            {networkOptions.map(network => (
              <MenuItem value={network.name} key={network.name}>
                <Box display="flex" flexDirection="row" alignItems="center">
                  <img
                    src={network.imageUrl}
                    className={styles.networkIcon}
                    alt="kovan"
                  />
                  <Typography
                    variant="subtitle2"
                    className={styles.networkLabel}
                  >
                    {network.name}
                  </Typography>
                </Box>
              </MenuItem>
            ))}
          </FlatSelect>
        </Grid>
        <Grid item xs={6}>
          <LargeTextField
            value={value}
            onChange={onChange}
            placeholder="0.0"
            units={token?.symbol}
          />
        </Grid>
      </Grid>
    </Card>
  )
}

export default AmountSelectorCard<|MERGE_RESOLUTION|>--- conflicted
+++ resolved
@@ -34,20 +34,12 @@
 }))
 
 type Props = {
-<<<<<<< HEAD
-  value: string,
-  label: string,
-  token?: Token,
-  onChange?: (event: ChangeEvent<HTMLInputElement>) => void,
-  selectedNetwork?: Network,
-  networkOptions: Network[],
-=======
   value: string
+  label: string
   token?: Token
   onChange?: (event: ChangeEvent<HTMLInputElement>) => void
   selectedNetwork?: Network
   networkOptions: Network[]
->>>>>>> c2089310
   onNetworkChange: (network?: Network) => void
 }
 
