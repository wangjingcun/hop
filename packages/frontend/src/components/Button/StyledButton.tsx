<<<<<<< HEAD
import React from 'react'
import { composedStyleFns, ComposedStyleProps } from 'src/utils'
import styled from 'styled-components'
=======
import styled from 'styled-components/macro'
>>>>>>> 4d8085bc
import { Button } from 'src/components/Button/Button'
import { ComposedStyleProps, composedStyleFns } from 'src/utils'

interface StyleProps {
  highlighted?: boolean
  large?: boolean
  flat?: boolean
  size?: number | string
  borderRadius?: any
  children?: any
  onClick?: any
  loading?: boolean
  disabled?: boolean
  secondary?: boolean
  fullWidth?: boolean
}

type StylishButtonProps = ComposedStyleProps & StyleProps

export const StyledButton = styled(Button)<StylishButtonProps>`
  text-transform: 'none';
  white-space: nowrap;

  ${({ large }: any) => {
    if (large) {
      return `
        font-size: 2.2rem;
        padding: 0.8rem 4.2rem;
        height: 5.5rem;
        `
    }
    return `
        font-size: 1.5rem;
        padding: 0.8rem 2.8rem;
        height: 4.0rem;
      `
  }};
  ${({ disabled }: any) => {
    if (disabled) {
      return `
        color: #FDF7F9;
        background: none;
      `
    }
  }};
  ${({ highlighted, theme }: any) => (highlighted ? `color: white};` : theme.colors.primary.main)};
  ${({ secondary, theme }: any) => secondary && `color: ${theme.colors.secondary.main}`}
  ${({ fullWidth, theme }: any) => fullWidth && `width: 100%`}

  ${composedStyleFns};
`<|MERGE_RESOLUTION|>--- conflicted
+++ resolved
@@ -1,10 +1,5 @@
-<<<<<<< HEAD
 import React from 'react'
-import { composedStyleFns, ComposedStyleProps } from 'src/utils'
 import styled from 'styled-components'
-=======
-import styled from 'styled-components/macro'
->>>>>>> 4d8085bc
 import { Button } from 'src/components/Button/Button'
 import { ComposedStyleProps, composedStyleFns } from 'src/utils'
 
