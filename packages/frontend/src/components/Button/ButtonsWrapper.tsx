import Box from '@material-ui/core/Box'
import React from 'react'
<<<<<<< HEAD
=======
import Box from '@material-ui/core/Box'
>>>>>>> 9b681498

export function ButtonsWrapper(props: any) {
  const { children } = props

  return (
    <Box my="1rem" display="flex" justifyContent="space-around" alignItems="center" flexWrap="wrap" maxWidth={['450px']} width="100%">
      {children}
    </Box>
  )
}<|MERGE_RESOLUTION|>--- conflicted
+++ resolved
@@ -1,9 +1,5 @@
+import React from 'react'
 import Box from '@material-ui/core/Box'
-import React from 'react'
-<<<<<<< HEAD
-=======
-import Box from '@material-ui/core/Box'
->>>>>>> 9b681498
 
 export function ButtonsWrapper(props: any) {
   const { children } = props
