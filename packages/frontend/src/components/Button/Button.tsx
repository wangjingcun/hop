import Box from '@material-ui/core/Box'
import CircularProgress from '@material-ui/core/CircularProgress'
import MuiButton, { ButtonProps as MuiButtonProps } from '@material-ui/core/Button'
import React, { FC } from 'react'
import { makeStyles } from '@material-ui/core/styles'
<<<<<<< HEAD
=======
import MuiButton, { ButtonProps as MuiButtonProps } from '@material-ui/core/Button'
import CircularProgress from '@material-ui/core/CircularProgress'
import Box from '@material-ui/core/Box'
>>>>>>> 9b681498
import { useThemeMode } from 'src/theme/ThemeProvider'

interface StyleProps {
  highlighted: boolean
  large: boolean
  flat: boolean
  size?: number | string
  borderRadius?: any
  children?: any
  onClick?: any
  loading?: boolean
  isDarkMode?: boolean
  fullWidth?: boolean
  target?: string
  rel?: string
  text?: boolean
}

export type ButtonProps = Partial<StyleProps> &
  MuiButtonProps & { boxShadow?: any; minWidth?: string }

const useStyles = makeStyles(theme => ({
  root: ({ highlighted, large, flat, text, isDarkMode, fullWidth }: StyleProps) => ({
    borderRadius: '3.0rem',
    textTransform: 'none',
    padding: large ? '0.8rem 4.2rem' : '0.8rem 2.8rem',
    minHeight: large ? '5.5rem' : '4.0rem',
    fontSize: large ? '2.2rem' : '1.5rem',
    width: fullWidth ? '100%' : 'auto',
    color: text ? theme.palette.text.secondary : (highlighted ? 'white' : theme.palette.text.primary),
    background: text ? 'none' : (highlighted
      ? theme.bgGradient.main
      : isDarkMode
      ? '#3A3547'
      : flat
      ? '#E2E2E5'
      : 'none'),
    boxShadow: text ? 'none' : (highlighted ? theme.boxShadow.button.highlighted : theme.boxShadow.button.default),
    '&:hover': {
      color: text ? theme.palette.text.primary : (highlighted ? 'white' : theme.palette.text.primary),
      background: text ? 'none' : (highlighted
        ? theme.bgGradient.main
        : flat
        ? theme.palette.secondary.light
        : '#ffffff33'),
    },
    transition: 'background-color 0.15s ease-out, box-shadow 0.15s ease-out',
    '&:disabled': {
      // background: '#272332',
      // boxShadow: theme.boxShadow.button.default,
      // color: '#0202027f',
    },
  }),
  disabled: {
    color: '#FDF7F9',
    background: 'none',
  },
  spinner: {
    display: 'inline-flex',
    marginLeft: '1rem',
  },
}))

export const Button: FC<ButtonProps> = props => {
  const {
    className,
    children,
    highlighted = false,
    large = false,
    flat = false,
    text = false,
    disabled = false,
    loading = false,
    size = 40,
    boxShadow,
    minWidth,
    borderRadius,
    fullWidth = false,
    ...buttonProps
  } = props
  const { isDarkMode } = useThemeMode()
  const styles = useStyles({ highlighted, large, flat, text, isDarkMode, fullWidth })

  return (
    <Box display="flex" justifyContent="center" alignItems="center" borderRadius={borderRadius || '3.0rem'} width="100%">
      <MuiButton
        {...buttonProps}
        disabled={disabled || loading}
        className={`${styles.root} ${className}`}
        classes={{ disabled: styles.disabled }}
      >
        {children}
        {loading ? (
          <div className={styles.spinner}>
            <CircularProgress size={large ? '2rem' : size} />
          </div>
        ) : null}
      </MuiButton>
    </Box>
  )
}<|MERGE_RESOLUTION|>--- conflicted
+++ resolved
@@ -1,14 +1,8 @@
-import Box from '@material-ui/core/Box'
+import React, { FC } from 'react'
 import CircularProgress from '@material-ui/core/CircularProgress'
 import MuiButton, { ButtonProps as MuiButtonProps } from '@material-ui/core/Button'
-import React, { FC } from 'react'
 import { makeStyles } from '@material-ui/core/styles'
-<<<<<<< HEAD
-=======
-import MuiButton, { ButtonProps as MuiButtonProps } from '@material-ui/core/Button'
-import CircularProgress from '@material-ui/core/CircularProgress'
 import Box from '@material-ui/core/Box'
->>>>>>> 9b681498
 import { useThemeMode } from 'src/theme/ThemeProvider'
 
 interface StyleProps {
