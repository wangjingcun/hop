--- conflicted
+++ resolved
@@ -1,4 +1,3 @@
-<<<<<<< HEAD
 import React, { useMemo, FC, ChangeEvent, useCallback } from 'react'
 import { BigNumber } from 'ethers'
 import { formatUnits, parseEther } from 'ethers/lib/utils'
@@ -7,21 +6,11 @@
 import Typography from '@mui/material/Typography'
 import Skeleton from '@mui/lab/Skeleton'
 import { Token } from '@hop-protocol/sdk'
-=======
-import Box from '@material-ui/core/Box'
-import Card from '@material-ui/core/Card'
+import clsx from 'clsx'
+import { LargeTextField } from 'src/components/LargeTextField'
+import { commafy } from 'src/utils'
+import { useAmountSelectorCardStyles, useEstimateTxCost } from 'src/hooks'
 import Network from 'src/models/Network'
-import React, { ChangeEvent, FC, useCallback, useMemo } from 'react'
-import Skeleton from '@material-ui/lab/Skeleton'
-import Typography from '@material-ui/core/Typography'
->>>>>>> 4d8085bc
-import clsx from 'clsx'
-import { BigNumber } from 'ethers'
-import { LargeTextField } from 'src/components/LargeTextField'
-import { Token } from '@hop-protocol/sdk'
-import { commafy } from 'src/utils'
-import { formatUnits, parseEther } from 'ethers/lib/utils'
-import { useAmountSelectorCardStyles, useEstimateTxCost } from 'src/hooks'
 
 type AmountSelectorProps = {
   value?: string
