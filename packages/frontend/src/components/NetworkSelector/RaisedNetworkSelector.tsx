<<<<<<< HEAD
import MenuItem from '@material-ui/core/MenuItem'
=======
import React, { useMemo } from 'react'
import MenuItem from '@material-ui/core/MenuItem'
import { useApp } from 'src/contexts/AppContext'
import { findNetworkBySlug } from 'src/utils'
>>>>>>> 9b681498
import Network from 'src/models/Network'
import RaisedSelect from 'src/components/selects/RaisedSelect'
import React, { useMemo } from 'react'
import SelectOption from 'src/components/selects/SelectOption'
import { findNetworkBySlug } from 'src/utils'
import { useApp } from 'src/contexts/AppContext'

interface Props {
  selectedNetwork?: Network
  onSelect?: (e: any) => void
  availableNetworks?: Network[]
  setNetwork?: (n: Network) => void
}

export function RaisedNetworkSelector(props: Props) {
  const { selectedNetwork, onSelect, setNetwork, availableNetworks } = props
  const { networks: allNetworks } = useApp()
  const networks = useMemo(
    () => (availableNetworks?.length ? availableNetworks : allNetworks),
    [availableNetworks, allNetworks]
  )

  function selectNetwork(event) {
    if (onSelect) {
      return onSelect(event)
    }
    const match = findNetworkBySlug(event.target.value, networks)
    if (setNetwork && match) {
      setNetwork(match)
    }
  }

  return (
    <RaisedSelect value={selectedNetwork?.slug} onChange={selectNetwork}>
      {networks.map(network => (
        <MenuItem value={network.slug} key={network.slug}>
          <SelectOption value={network.slug} icon={network.imageUrl} label={network.name} />
        </MenuItem>
      ))}
    </RaisedSelect>
  )
}<|MERGE_RESOLUTION|>--- conflicted
+++ resolved
@@ -1,14 +1,7 @@
-<<<<<<< HEAD
-import MenuItem from '@material-ui/core/MenuItem'
-=======
 import React, { useMemo } from 'react'
 import MenuItem from '@material-ui/core/MenuItem'
-import { useApp } from 'src/contexts/AppContext'
-import { findNetworkBySlug } from 'src/utils'
->>>>>>> 9b681498
 import Network from 'src/models/Network'
 import RaisedSelect from 'src/components/selects/RaisedSelect'
-import React, { useMemo } from 'react'
 import SelectOption from 'src/components/selects/SelectOption'
 import { findNetworkBySlug } from 'src/utils'
 import { useApp } from 'src/contexts/AppContext'
