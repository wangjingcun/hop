<<<<<<< HEAD
import React, { useMemo } from 'react'
import Box from '@mui/material/Box'
import MenuItem from '@mui/material/MenuItem'
import Typography from '@mui/material/Typography'
=======
import Box from '@material-ui/core/Box'
import FlatSelect from '../selects/FlatSelect'
import MenuItem from '@material-ui/core/MenuItem'
import React, { useMemo } from 'react'
import Typography from '@material-ui/core/Typography'
import { Network } from 'src/models/Network'
import { findNetworkBySlug } from 'src/utils'
>>>>>>> 4d8085bc
import { useApp } from 'src/contexts/AppContext'
import { useNetworkSelectorStyles } from './useNetworkSelectorStyles'

interface Props {
  network?: Network
  setNetwork?: (network: Network) => void
  onChange?: (e: any) => void
  availableNetworks?: Network[] | any[]
}

export function NetworkSelector({ network, setNetwork, availableNetworks, onChange }: Props) {
  const { networks: allNetworks } = useApp()
  const styles = useNetworkSelectorStyles()
  const networks = useMemo(
    () => (availableNetworks?.length ? availableNetworks : allNetworks),
    [availableNetworks, allNetworks]
  )

  function selectNetwork(event: any) {
    if (onChange) {
      return onChange(event)
    }
    const match = findNetworkBySlug(event.target.value, networks)

    if (setNetwork && match) {
      setNetwork(match)
    }
  }

  return (
    <FlatSelect value={network?.slug ?? 'default'} onChange={selectNetwork}>
      <MenuItem value="default">
        <Box display="flex" alignItems="center" height="3.8rem" pl="1.2rem">
          <Typography className={styles.selectNetworkText}>
            Select Network
          </Typography>
        </Box>
      </MenuItem>

      {networks.map(network => (
        <MenuItem value={network.slug} key={network.slug}>
          <Box className={styles.networkSelectionBox} >
            <Box className={styles.networkIconContainer}>
              <img src={network.imageUrl} className={styles.networkIcon} alt={network.name} />
            </Box>
            <Typography variant="subtitle2" className={styles.networkLabel}>
              {network.name}
            </Typography>
          </Box>
        </MenuItem>
      ))}
    </FlatSelect>
  )
}<|MERGE_RESOLUTION|>--- conflicted
+++ resolved
@@ -1,17 +1,10 @@
-<<<<<<< HEAD
+import Box from '@mui/material/Box'
+import FlatSelect from '../selects/FlatSelect'
+import MenuItem from '@mui/material/MenuItem'
 import React, { useMemo } from 'react'
-import Box from '@mui/material/Box'
-import MenuItem from '@mui/material/MenuItem'
 import Typography from '@mui/material/Typography'
-=======
-import Box from '@material-ui/core/Box'
-import FlatSelect from '../selects/FlatSelect'
-import MenuItem from '@material-ui/core/MenuItem'
-import React, { useMemo } from 'react'
-import Typography from '@material-ui/core/Typography'
 import { Network } from 'src/models/Network'
 import { findNetworkBySlug } from 'src/utils'
->>>>>>> 4d8085bc
 import { useApp } from 'src/contexts/AppContext'
 import { useNetworkSelectorStyles } from './useNetworkSelectorStyles'
 
