--- conflicted
+++ resolved
@@ -1,12 +1,6 @@
-<<<<<<< HEAD
-import React, { FC, ChangeEvent, useMemo, useEffect } from 'react'
+import React, { FC } from 'react'
 import Typography from '@mui/material/Typography'
 import { makeStyles } from '@mui/styles'
-=======
-import React, { FC } from 'react'
-import Typography from '@material-ui/core/Typography'
-import { makeStyles } from '@material-ui/core/styles'
->>>>>>> 4d8085bc
 
 const useStyles = makeStyles((theme: any) => ({
   details: {
