import Box from '@material-ui/core/Box'
import React, { FC } from 'react'
<<<<<<< HEAD
=======
import { makeStyles } from '@material-ui/core/styles'
>>>>>>> 9b681498
import { DetailRow } from 'src/components/InfoTooltip/DetailRow'
import { commafy } from 'src/utils'
import { makeStyles } from '@material-ui/core/styles'

const useStyles = makeStyles(theme => ({
  root: {
    padding: theme.padding.extraLight,
    width: '32.0rem',
  },
}))

type Props = {
  rate?: number
  slippageTolerance?: number
  priceImpact?: number
  amountOutMinDisplay?: string
  amountOutMinUsdDisplay?: string
  transferTime?: string
}

export const AmmDetails: FC<Props> = props => {
  const styles = useStyles()
  const { rate, slippageTolerance, priceImpact, amountOutMinDisplay, amountOutMinUsdDisplay, transferTime } = props

  return (
    <div className={styles.root}>
      <DetailRow title="Rate" value={rate === 0 ? '-' : commafy(rate, 4)} contrastText />
      <DetailRow
        title="Slippage Tolerance"
        value={slippageTolerance ? `${slippageTolerance}%` : undefined}
        contrastText
      />
      <DetailRow
        title="Price Impact"
        value={
          !priceImpact ? undefined : priceImpact < 0.01 ? '<0.01%' : `${commafy(priceImpact)}%`
        }
        contrastText
      />
      <DetailRow title="Minimum received" value={<>
        {!!amountOutMinUsdDisplay && (
          <Box mr={0.5} display="inline-block" style={{ opacity: 0.6 }}><small>{amountOutMinUsdDisplay}</small></Box>
        )}
        <Box display="inline-block">{amountOutMinDisplay}</Box>
      </>} contrastText />
      {!!transferTime && (
        <DetailRow title="Transfer Time" value={transferTime} contrastText />
      )}
    </div>
  )
}<|MERGE_RESOLUTION|>--- conflicted
+++ resolved
@@ -1,12 +1,8 @@
 import Box from '@material-ui/core/Box'
 import React, { FC } from 'react'
-<<<<<<< HEAD
-=======
 import { makeStyles } from '@material-ui/core/styles'
->>>>>>> 9b681498
 import { DetailRow } from 'src/components/InfoTooltip/DetailRow'
 import { commafy } from 'src/utils'
-import { makeStyles } from '@material-ui/core/styles'
 
 const useStyles = makeStyles(theme => ({
   root: {
