import Box from '@material-ui/core/Box'
import React from 'react'
import { commafy } from 'src/utils'
<<<<<<< HEAD
=======
import Box from '@material-ui/core/Box'
>>>>>>> 9b681498

export function CellWrapper({ cell, end, style, children }: any) {
  return (
    <Box display="flex" alignItems="center" justifyContent={end ? 'flex-end' : 'center'} {...cell.getCellProps()} style={style}>
      {children}
    </Box>
  )
}

export function RightAlignedValue({ cell, children }: any) {
  return (
    <CellWrapper cell={cell} end>
      {commafy(cell.value)}
      {children}
    </CellWrapper>
  )
}<|MERGE_RESOLUTION|>--- conflicted
+++ resolved
@@ -1,10 +1,6 @@
-import Box from '@material-ui/core/Box'
 import React from 'react'
 import { commafy } from 'src/utils'
-<<<<<<< HEAD
-=======
 import Box from '@material-ui/core/Box'
->>>>>>> 9b681498
 
 export function CellWrapper({ cell, end, style, children }: any) {
   return (
