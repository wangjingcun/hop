--- conflicted
+++ resolved
@@ -1,21 +1,11 @@
-import Alert from '@material-ui/lab/Alert'
-import Box from '@material-ui/core/Box'
+import Alert from '@mui/lab/Alert'
+import Box from '@mui/material/Box'
 import React from 'react'
-<<<<<<< HEAD
+import Skeleton from '@mui/lab/Skeleton'
+import Typography from '@mui/material/Typography'
+import makeData from './makeData'
 import styled from 'styled-components'
 import { useTable, useSortBy } from 'react-table'
-import makeData from './makeData'
-import Skeleton from '@mui/lab/Skeleton'
-import Alert from '@mui/lab/Alert'
-import Typography from '@mui/material/Typography'
-import Box from '@mui/material/Box'
-=======
-import Skeleton from '@material-ui/lab/Skeleton'
-import Typography from '@material-ui/core/Typography'
-import makeData from './makeData'
-import styled from 'styled-components'
-import { useSortBy, useTable } from 'react-table'
->>>>>>> 4d8085bc
 
 const Styles = styled.div`
   padding: 0.25rem;
