--- conflicted
+++ resolved
@@ -1,15 +1,9 @@
 import React from 'react'
-<<<<<<< HEAD
-import { makeStyles } from '@mui/styles'
 import Typography from '@mui/material/Typography'
-import { Token } from '@hop-protocol/sdk'
-=======
-import Typography from '@material-ui/core/Typography'
->>>>>>> 4d8085bc
 import { Button } from 'src/components/Button'
 import { NetworkTokenEntity, commafy } from 'src/utils'
 import { Token } from '@hop-protocol/sdk'
-import { makeStyles } from '@material-ui/core/styles'
+import { makeStyles } from '@mui/styles'
 import { useSendingTransaction } from 'src/components/txConfirm/useSendingTransaction'
 
 const useStyles = makeStyles(() => ({
