--- conflicted
+++ resolved
@@ -1,17 +1,9 @@
-<<<<<<< HEAD
+import Box from '@mui/material/Box'
 import React from 'react'
+import Typography from '@mui/material/Typography'
 import { Button } from 'src/components/Button'
-import Box from '@mui/material/Box'
+import { TokenIcon } from 'src/pages/Pools/components/TokenIcon'
 import { makeStyles } from '@mui/styles'
-import Typography from '@mui/material/Typography'
-=======
-import Box from '@material-ui/core/Box'
-import React from 'react'
-import Typography from '@material-ui/core/Typography'
-import { Button } from 'src/components/Button'
->>>>>>> 4d8085bc
-import { TokenIcon } from 'src/pages/Pools/components/TokenIcon'
-import { makeStyles } from '@material-ui/core/styles'
 
 const useStyles = makeStyles((theme: any) => ({
   root: {
