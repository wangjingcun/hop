--- conflicted
+++ resolved
@@ -2,13 +2,9 @@
 import Tab from '@material-ui/core/Tab'
 import Tabs from '@material-ui/core/Tabs'
 import { isMainnet, showRewards } from 'src/config'
-import { makeStyles, useTheme } from '@material-ui/core/styles'
+import { useLocation, useNavigate } from 'react-router-dom'
 import { useClaim } from 'src/pages/Claim/useClaim'
-<<<<<<< HEAD
-import { useLocation, useNavigate } from 'react-router-dom'
-=======
 import { useTheme, makeStyles } from '@material-ui/core/styles'
->>>>>>> 9b681498
 // import { useHasRewards } from 'src/pages/Rewards/useHasRewards'
 
 const useStyles = makeStyles((theme: any) => ({
