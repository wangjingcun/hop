--- conflicted
+++ resolved
@@ -1,21 +1,10 @@
-<<<<<<< HEAD
-import React, { FC, ChangeEvent } from 'react'
 import { useLocation, useNavigate } from 'react-router-dom'
 import Tabs from '@mui/material/Tabs'
 import Tab from '@mui/material/Tab'
-=======
 import React, { ChangeEvent, FC } from 'react'
-import Tab from '@material-ui/core/Tab'
-import Tabs from '@material-ui/core/Tabs'
->>>>>>> 4d8085bc
 import { isMainnet, showRewards } from 'src/config'
-import { makeStyles, useTheme } from '@material-ui/core/styles'
 import { useClaim } from 'src/pages/Claim/useClaim'
-<<<<<<< HEAD
 import { useTheme, makeStyles } from '@mui/styles'
-=======
-import { useLocation, useNavigate } from 'react-router-dom'
->>>>>>> 4d8085bc
 // import { useHasRewards } from 'src/pages/Rewards/useHasRewards'
 
 const useStyles = makeStyles((theme: any) => ({
