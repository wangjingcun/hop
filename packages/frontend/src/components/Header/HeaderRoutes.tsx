import React, { FC, ChangeEvent } from 'react'
import { useLocation, useHistory } from 'react-router-dom'
import Tabs from '@material-ui/core/Tabs'
import Tab from '@material-ui/core/Tab'

type Props = {}

const HeaderRoutes: FC<Props> = () => {
  const location = useLocation()
  const history = useHistory()

  const handleChange = (event: ChangeEvent<{}>, value: string) => {
    event.preventDefault()
    history.push(value)
  }

  return (
    <Tabs value={location.pathname} onChange={handleChange}>
<<<<<<< HEAD
      <Tab label="Send" value="/send"/>
      <Tab label="Pool" value="/pool"/>
      <Tab label="Stake" value="/stake"/>
      <Tab label="Governance" value="/governance"/>
=======
      <Tab label="Send" value="/send" />
      <Tab label="Pool" value="/pool" />
      <Tab label="Stake" value="/stake" />
      <Tab label="Convert" value="/convert" />
>>>>>>> 6590278b
    </Tabs>
  )
}

export default HeaderRoutes<|MERGE_RESOLUTION|>--- conflicted
+++ resolved
@@ -16,17 +16,11 @@
 
   return (
     <Tabs value={location.pathname} onChange={handleChange}>
-<<<<<<< HEAD
-      <Tab label="Send" value="/send"/>
-      <Tab label="Pool" value="/pool"/>
-      <Tab label="Stake" value="/stake"/>
-      <Tab label="Governance" value="/governance"/>
-=======
       <Tab label="Send" value="/send" />
       <Tab label="Pool" value="/pool" />
       <Tab label="Stake" value="/stake" />
+      <Tab label="Governance" value="/governance"/>
       <Tab label="Convert" value="/convert" />
->>>>>>> 6590278b
     </Tabs>
   )
 }
