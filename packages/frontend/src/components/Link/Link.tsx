--- conflicted
+++ resolved
@@ -1,12 +1,6 @@
-<<<<<<< HEAD
+import Box from '@mui/material/Box'
+import MuiLink, { LinkProps } from '@mui/material/Link'
 import React from 'react'
-import MuiLink, { LinkProps } from '@mui/material/Link'
-import Box from '@mui/material/Box'
-=======
-import Box from '@material-ui/core/Box'
-import MuiLink, { LinkProps } from '@material-ui/core/Link'
-import React from 'react'
->>>>>>> 4d8085bc
 
 interface Props {
   style?: any
