--- conflicted
+++ resolved
@@ -1,14 +1,7 @@
-<<<<<<< HEAD
+import Link, { LinkProps } from '@mui/material/Link'
 import React from 'react'
-import Link, { LinkProps } from '@mui/material/Link'
 import styled from 'styled-components'
 import { composedStyleFns, ComposedStyleProps } from 'src/utils'
-=======
-import Link, { LinkProps } from '@material-ui/core/Link'
-import React from 'react'
-import styled from 'styled-components/macro'
-import { ComposedStyleProps, composedStyleFns } from 'src/utils'
->>>>>>> 4d8085bc
 
 type StyledLinkProps = LinkProps & ComposedStyleProps
 
