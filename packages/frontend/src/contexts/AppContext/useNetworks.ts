--- conflicted
+++ resolved
@@ -6,32 +6,14 @@
 import Network from 'src/models/Network'
 
 const useNetworks = () => {
-<<<<<<< HEAD
-  const networks = useMemo<Network[]>(() => [
-    new Network({
-      name: 'kovan',
-      imageUrl: mainnetLogoUrl,
-      rpcUrl: 'https://kovan.rpc.authereum.com',
-      isLayer1: true
-    }),
-    new Network({
-      name: 'arbitrum',
-      imageUrl: offchainLabsLogoUrl,
-      rpcUrl: 'https://kovan2.arbitrum.io/rpc'
-    })
-    // new Network({
-    //   name: 'optimism',
-    //   imageUrl: optimismLogoUrl,
-    //   rpcUrl: ''
-    // })
-  ], [])
-=======
+
   const networks = useMemo<Network[]>(
     () => [
       new Network({
         name: 'kovan',
         imageUrl: mainnetLogoUrl,
-        rpcUrl: 'https://kovan.rpc.authereum.com'
+        rpcUrl: 'https://kovan.rpc.authereum.com',
+        isLayer1: true
       }),
       new Network({
         name: 'arbitrum',
@@ -46,7 +28,6 @@
     ],
     []
   )
->>>>>>> c2089310
 
   return networks
 }
