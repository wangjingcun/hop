--- conflicted
+++ resolved
@@ -4,24 +4,15 @@
 import useBridges from 'src/contexts/AppContext/useBridges'
 import useEvents, { Events } from 'src/contexts/AppContext/useEvents'
 import useSettings, { Settings } from 'src/contexts/AppContext/useSettings'
-<<<<<<< HEAD
-import { useAccountDetails, AccountDetails } from 'src/contexts/AppContext/useAccountDetails'
-import { useTxConfirm, TxConfirm } from 'src/contexts/AppContext/useTxConfirm'
-import { reactAppNetwork, blocklist, rpcProviderOverrides } from 'src/config'
-import { allNetworks as networks } from 'src/config/networks'
-import { useTheme } from '@mui/styles'
-import { Theme } from '@mui/material/styles'
-=======
 import useTokens from 'src/contexts/AppContext/useTokens'
 import useTxHistory, { TxHistory } from 'src/contexts/AppContext/useTxHistory'
-import { AccountDetails, useAccountDetails } from 'src/contexts/AppContext/useAccountDetails'
 import { Hop, HopBridge } from '@hop-protocol/sdk'
-import { Theme, useTheme } from '@material-ui/core/styles'
-import { TxConfirm, useTxConfirm } from 'src/contexts/AppContext/useTxConfirm'
-import { blocklist, reactAppNetwork, rpcProviderOverrides } from 'src/config'
 import { allNetworks as networks } from 'src/config/networks'
+import { reactAppNetwork, blocklist, rpcProviderOverrides } from 'src/config'
+import { useAccountDetails, AccountDetails } from 'src/contexts/AppContext/useAccountDetails'
+import { useTheme } from '@mui/styles'
+import { useTxConfirm, TxConfirm } from 'src/contexts/AppContext/useTxConfirm'
 import { useWeb3Context } from 'src/contexts/Web3Context'
->>>>>>> 4d8085bc
 
 type AppContextProps = {
   sdk: Hop
