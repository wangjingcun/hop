import React, {
  FC,
  createContext,
  useContext,
  useMemo,
  useState,
  useEffect
} from 'react'
import { ethers } from 'ethers'
import Address from 'src/models/Address'
import { goerli as goerliNetworks, mainnet as mainnetNetworks } from '@hop-protocol/core/networks'
import { blocknativeDappid, isGoerli } from 'src/config'
import { networkSlugToId } from 'src/utils'
import { l1Network } from 'src/config/networks'
import logger from 'src/logger'
import { chainIdToHex } from 'src/utils/chainIdToHex'
import Onboard from '@web3-onboard/core'
import injectedModule from '@web3-onboard/injected-wallets'
import coinbaseWalletModule from '@web3-onboard/coinbase'
import walletConnectModule from '@web3-onboard/walletconnect'
import gnosisModule from '@web3-onboard/gnosis'
import { useThemeMode } from 'src/theme/ThemeProvider'

const goerliChains = goerliNetworks as any
const mainnetChains = mainnetNetworks as any

export type Props = {
  onboard: any
  provider: ethers.providers.Web3Provider | undefined
  address: Address | undefined
  connectedNetworkId: number | undefined
  requestWallet: () => void
  disconnectWallet: () => void
  walletConnected: boolean
  walletName: string
  walletIcon: string
  checkConnectedNetworkId: (networkId: number) => Promise<boolean>
}

class NetworkSwitchError extends Error {}

<<<<<<< HEAD
function getOnboardChains(): any {
  if (isGoerli) {
    return [
      {
        id: chainIdToHex(goerliChains.ethereum.networkId),
        token: 'ETH',
        label: 'Ethereum Goerli',
        rpcUrl: goerliChains.ethereum.publicRpcUrl
      },
      {
        id: chainIdToHex(goerliChains.arbitrum.networkId),
        token: 'ETH',
        label: 'Arbitrum Goerli',
        rpcUrl: goerliChains.arbitrum.publicRpcUrl
      },
      {
        id: chainIdToHex(goerliChains.optimism.networkId),
        token: 'ETH',
        label: 'Optimism Goerli',
        rpcUrl: goerliChains.optimism.publicRpcUrl
      },
      {
        id: chainIdToHex(goerliChains.polygon.networkId),
        token: 'MATIC',
        label: 'Polygon Mumbai',
        rpcUrl: goerliChains.polygon.publicRpcUrl
      },
      {
        id: chainIdToHex(goerliChains.zksync.networkId),
        token: 'ETH',
        label: 'zkSync Goerli',
        rpcUrl: goerliChains.zksync.publicRpcUrl
      },
      {
        id: chainIdToHex(goerliChains.linea.networkId),
        token: 'ETH',
        label: 'Linea Goerli',
        rpcUrl: 'https://rpc.goerli.linea.build' // NOTE: this rpc url has write access but it's more rate limitted
      },
      {
        id: chainIdToHex(goerliChains.scrollzk.networkId),
        token: 'ETH',
        label: 'Scroll zkEVM',
        rpcUrl: goerliChains.scrollzk.publicRpcUrl
      }
    ]
=======
// TODO: modularize
const networkNames: any = {
  1: 'Mainnet',
  3: 'Ropsten',
  4: 'Rinkeby',
  5: 'Goerli',
  42: 'Kovan',
  42161: 'Arbitrum',
  421613: 'Arbitrum (Goerli)',
  421611: 'Arbitrum (Rinkeby)',
  42170: 'Nova',
  10: 'Optimism',
  69: 'Optimism (Kovan)',
  420: 'Optimism (Goerli)',
  77: 'Gnosis (Testnet)',
  100: 'Gnosis',
  80001: 'Polygon (Mumbai)',
  137: 'Polygon',
  59140: 'Linea (Goerli)',
  84531: 'Base (Goerli)',
  534354: 'Scroll zkEVM (Goerli)',
  1442: 'Polygon zkEVM (Goerli)'
}

const getWalletConnectRpcUrls = (): Record<string, string> => {
  if (isGoerli) {
    return {
      5: getRpcUrl(ChainSlug.Ethereum),
      421613: getRpcUrl(ChainSlug.Arbitrum),
      420: getRpcUrl(ChainSlug.Optimism),
      80001: getRpcUrl(ChainSlug.Polygon),
      59140: getRpcUrl(ChainSlug.Linea),
      534354: getRpcUrl(ChainSlug.ScrollZk),
      84531: getRpcUrl(ChainSlug.Base),
      1442: getRpcUrl(ChainSlug.PolygonZk),
    }
>>>>>>> a0bc6383
  } else {
    return [
      {
        id: chainIdToHex(mainnetChains.ethereum.networkId),
        token: 'ETH',
        label: 'Ethereum Mainnet',
        rpcUrl: mainnetChains.ethereum.publicRpcUrl
      },
      {
        id: chainIdToHex(mainnetChains.arbitrum.networkId),
        token: 'ETH',
        label: 'Arbitrum One',
        rpcUrl: mainnetChains.arbitrum.publicRpcUrl
      },
      {
        id: chainIdToHex(mainnetChains.optimism.networkId),
        token: 'ETH',
        label: 'Optimism Mainnet',
        rpcUrl: mainnetChains.optimism.publicRpcUrl
      },
      {
        id: chainIdToHex(mainnetChains.gnosis.networkId),
        token: 'XDAI',
        label: 'Gnosis Chain',
        rpcUrl: mainnetChains.gnosis.publicRpcUrl
      },
      {
        id: chainIdToHex(mainnetChains.polygon.networkId),
        token: 'MATIC',
        label: 'Polygon Mainnet',
        rpcUrl: mainnetChains.polygon.publicRpcUrl
      },
      {
        id: chainIdToHex(mainnetChains.nova.networkId),
        token: 'ETH',
        label: 'Nova Mainnet',
        rpcUrl: mainnetChains.nova.publicRpcUrl
      }
    ]
  }
}

const injected = injectedModule()
const coinbaseWallet = coinbaseWalletModule({ darkMode: false })
const gnosis = gnosisModule()
const walletConnect = walletConnectModule({
  version: 2, // NOTE: version v1 will be sunset but MetaMask currently only supports v1
  qrcodeModalOptions: {
    mobileLinks: ['metamask', 'argent', 'trust', 'rainbow', 'imtoken', 'pillar']
  },
  connectFirstChainId: false,
  projectId: '651b16cdb6b0f490f68e0c4c5f5c35ce',
  requiredChains: getOnboardChains().map((chain: any) => Number(chain.id)),
})

const Web3Context = createContext<Props | undefined>(undefined)

const Web3ContextProvider: FC = ({ children }) => {
  // logger.debug('Web3ContextProvider render')
  const { isDarkMode } = useThemeMode()
  const [provider, setProvider] = useState<ethers.providers.Web3Provider | undefined>()
  const [connectedNetworkId, setConnectedNetworkId] = useState<number|undefined>()
  const [walletName, setWalletName] = useState<string>('')
  const [walletIcon, setWalletIcon] = useState<string>('')
  const [address, setAddress] = useState<Address | undefined>()
  const [onboardNetworkId] = useState<number>(() => {
    try {
      const parsedHash = new URLSearchParams(
        window.location.hash.substring(1)
      )

      const slug = parsedHash.get('sourceNetwork')
      if (slug) {
        const networkId = networkSlugToId(slug)
        if (networkId) {
          return networkId
        }
      }
    } catch (err) {
      logger.error(err)
    }
    return l1Network.networkId
  })

  const customTheme = {
    '--w3o-background-color': isDarkMode ? '#272332' : '#fdf7f9',
    '--w3o-foreground-color': isDarkMode ? '#1f1e23' : '#ffffff',
    '--w3o-text-color': isDarkMode ? '#e3ddf1' : '#4a4a4a',
    '--w3o-border-color': 'transparent',
    '--w3o-border-radius': '2px'
  }

  const onboard = useMemo(() => {
    const instance = Onboard({
      theme: customTheme,
      appMetadata: {
        name: 'Hop',
        icon: 'https://assets.hop.exchange/logos/hop.svg',
        description: 'Hop Protocol',
      },
      apiKey: blocknativeDappid,
      wallets: [injected, walletConnect, gnosis, coinbaseWallet],
      chains: getOnboardChains(),
      disableFontDownload: true,
      connect: {
        showSidebar: false,
        disableClose: false,
        autoConnectLastWallet: true,
        autoConnectAllPreviousWallet: false,
      },
      accountCenter: {
        desktop: {
          enabled: false,
        },
        mobile: {
          enabled: false,
        }
      },
      notify: {
        enabled: false
      },
    })

    return instance
  }, [onboardNetworkId, isDarkMode])

  async function handleWalletChange(wallet: any) {
    try {
      logger.debug('handleWalletChange')
      // logger.debug('handleWalletChange wallet', wallet)

      const _address = wallet?.accounts?.[0]?.address
      if (_address) {
        setAddress(Address.from(_address))
      } else {
        setAddress(undefined)
      }

      const connectedNetworkId = Number(wallet?.chains?.[0]?.id)
      if (connectedNetworkId) {
        setConnectedNetworkId(connectedNetworkId)
      } else {
        setConnectedNetworkId(undefined)
      }

      if (wallet?.provider) {
        const { icon, label, provider } = wallet
        const ethersProvider = new ethers.providers.Web3Provider(provider, 'any')
        if (provider.enable && !provider.isMetaMask) {
          // needed for WalletConnect and some wallets
          await provider.enable()
        } else {
          // note: this method may not be supported by all wallets
          try {
            await ethersProvider.send('eth_requestAccounts', [])
          } catch (error) {
            logger.error(error)
          }
        }
        setProvider(ethersProvider)
        setWalletName(label)

        try {
          const svg = new Blob([icon], { type: 'image/svg+xml' })
          const url = URL.createObjectURL(svg)
          setWalletIcon(url)
        } catch (err: any) {
          setWalletIcon('')
        }
      } else {
        setWalletName('')
        setWalletIcon('')
        setProvider(undefined)
        setAddress(undefined)
      }
    } catch (err) {
      logger.error(err)
      setProvider(undefined)
      setAddress(undefined)
    }
  }

  function requestWallet() {
    const update = async () => {
      try {
        localStorage.clear()
        const [primaryWallet] = onboard.state.get().wallets
        if (primaryWallet) {
          await onboard.disconnectWallet({ label: primaryWallet.label })
        }
        await onboard.connectWallet()
      } catch (err) {
        logger.error(err)
      }
    }

    update().catch(logger.error)
  }

  function disconnectWallet() {
    const update = async () => {
      try {
        localStorage.clear()
        const [primaryWallet] = onboard.state.get().wallets
        if (primaryWallet) {
          await onboard.disconnectWallet({ label: primaryWallet.label })
        }
      } catch (error) {
        logger.error(error)
      }
    }

    update().catch(logger.error)
  }

  useEffect(() => {
    const state = onboard.state.select('wallets')
    let lastUpdate = ''
    const { unsubscribe } = state.subscribe((update) => {
      let shouldUpdate = true
      const _walletName = update?.[0]?.label
      if (_walletName === 'WalletConnect') {
        const str = JSON.stringify({ account: update?.[0]?.accounts, chains: update?.[0]?.chains })
        shouldUpdate = lastUpdate !== str
        if (shouldUpdate) {
          lastUpdate = str
        }
      }
      if (shouldUpdate) {
        // logger.debug('onboard state update: ', update)
        const [wallet] = update
        handleWalletChange(wallet)
      }
    })

    return () => {
      unsubscribe()
    }
  }, [onboard])

  const checkConnectedNetworkId = async (networkId?: number): Promise<boolean> => {
    if (!(networkId && provider)) return false

    const signerNetworkId = (await provider.getNetwork())?.chainId
    logger.debug('checkConnectedNetworkId', networkId, signerNetworkId)

    try {
      // NOTE: some mobile wallets don't support wallet_switchEthereumChain or wallet_addEthereumChain.
      // NOTE: Trust Wallet hangs indefinteily on wallet_switchEthereumChain, see issues on discord.
      // Therefore if provider is already connected to correct network,
      // then there's no need to attempt to call network switcher.
      if (signerNetworkId === networkId) {
        return true
      }

      const wallets = onboard.state.get().wallets
      logger.debug('onboard wallets', wallets)
      const _address = wallets?.[0].accounts?.[0]?.address
      if (_address) {
        await onboard.setChain({ chainId: networkId })
      }
    } catch (err: any) {
      logger.error('checkConnectedNetworkId error:', err)
      if (err instanceof NetworkSwitchError) {
        throw err
      }
    }

    // after network switch, recheck if provider is connected to correct network.
    const net = await provider.getNetwork()
    if (net.chainId === networkId) {
      return true
    }

    return false
  }

  const walletConnected = !!address

  return (
    <Web3Context.Provider
      value={{
        onboard,
        provider,
        address,
        walletConnected,
        connectedNetworkId,
        requestWallet,
        disconnectWallet,
        walletName,
        walletIcon,
        checkConnectedNetworkId,
      }}
    >
      {children}
    </Web3Context.Provider>
  )
}

export function useWeb3Context() {
  const ctx = useContext(Web3Context)
  if (ctx === undefined) {
    throw new Error('useApp must be used within Web3Provider')
  }
  return ctx
}

export default Web3ContextProvider<|MERGE_RESOLUTION|>--- conflicted
+++ resolved
@@ -39,7 +39,6 @@
 
 class NetworkSwitchError extends Error {}
 
-<<<<<<< HEAD
 function getOnboardChains(): any {
   if (isGoerli) {
     return [
@@ -84,46 +83,14 @@
         token: 'ETH',
         label: 'Scroll zkEVM',
         rpcUrl: goerliChains.scrollzk.publicRpcUrl
+      },
+      {
+        id: chainIdToHex(goerliChains.polygonzk.networkId),
+        token: 'ETH',
+        label: 'Polygon zkEVM (Goerli)',
+        rpcUrl: goerliChains.polygonzk.publicRpcUrl
       }
     ]
-=======
-// TODO: modularize
-const networkNames: any = {
-  1: 'Mainnet',
-  3: 'Ropsten',
-  4: 'Rinkeby',
-  5: 'Goerli',
-  42: 'Kovan',
-  42161: 'Arbitrum',
-  421613: 'Arbitrum (Goerli)',
-  421611: 'Arbitrum (Rinkeby)',
-  42170: 'Nova',
-  10: 'Optimism',
-  69: 'Optimism (Kovan)',
-  420: 'Optimism (Goerli)',
-  77: 'Gnosis (Testnet)',
-  100: 'Gnosis',
-  80001: 'Polygon (Mumbai)',
-  137: 'Polygon',
-  59140: 'Linea (Goerli)',
-  84531: 'Base (Goerli)',
-  534354: 'Scroll zkEVM (Goerli)',
-  1442: 'Polygon zkEVM (Goerli)'
-}
-
-const getWalletConnectRpcUrls = (): Record<string, string> => {
-  if (isGoerli) {
-    return {
-      5: getRpcUrl(ChainSlug.Ethereum),
-      421613: getRpcUrl(ChainSlug.Arbitrum),
-      420: getRpcUrl(ChainSlug.Optimism),
-      80001: getRpcUrl(ChainSlug.Polygon),
-      59140: getRpcUrl(ChainSlug.Linea),
-      534354: getRpcUrl(ChainSlug.ScrollZk),
-      84531: getRpcUrl(ChainSlug.Base),
-      1442: getRpcUrl(ChainSlug.PolygonZk),
-    }
->>>>>>> a0bc6383
   } else {
     return [
       {
@@ -176,7 +143,7 @@
   },
   connectFirstChainId: false,
   projectId: '651b16cdb6b0f490f68e0c4c5f5c35ce',
-  requiredChains: getOnboardChains().map((chain: any) => Number(chain.id)),
+  requiredChains: [isGoerli ? 5 : 1]
 })
 
 const Web3Context = createContext<Props | undefined>(undefined)
