--- conflicted
+++ resolved
@@ -8,13 +8,8 @@
   },
   "dependencies": {
     "@ethersproject/address": "5.0.8",
-<<<<<<< HEAD
     "@hop-protocol/core": "0.0.1-beta.35",
-    "@hop-protocol/sdk": "0.0.1-beta.203",
-=======
-    "@hop-protocol/core": "0.0.1-beta.34",
     "@hop-protocol/sdk": "0.0.1-beta.204",
->>>>>>> 5dcb05ca
     "@material-ui/core": "4.11.0",
     "@material-ui/icons": "4.9.1",
     "@material-ui/lab": "4.0.0-alpha.56",
