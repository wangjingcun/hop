{
  "name": "@hop-protocol/frontend",
  "version": "0.0.0",
  "private": true,
  "engines": {
    "node": ">=14",
    "yarn": "^1.22.11"
  },
  "dependencies": {
<<<<<<< HEAD
    "@hop-protocol/core": "0.0.1-beta.49",
    "@hop-protocol/sdk": "0.0.1-beta.234",
=======
    "@hop-protocol/core": "0.0.1-beta.50",
    "@hop-protocol/sdk": "0.0.1-beta.235",
>>>>>>> 055c0b14
    "@material-ui/core": "^4.12.3",
    "@material-ui/icons": "^4.11.2",
    "@material-ui/lab": "4.0.0-alpha.60",
    "bnc-onboard": "^1.35.2",
    "cache-promise-result": "0.0.1",
    "classnames": "2.2.6",
    "clsx": "1.1.1",
    "copy-to-clipboard": "^3.3.1",
    "deepmerge": "^4.2.2",
    "dotenv": "8.2.0",
    "ethers": "^5.5.1",
    "fast-memoize": "^2.5.2",
    "gridplus-sdk": "0.6.1",
    "lodash": "^4.17.21",
    "luxon": "1.25.0",
    "numbro": "^2.3.2",
    "qs": "^6.10.1",
    "react": "^17.0.2",
    "react-dom": "^17.0.2",
    "react-feather": "2.0.9",
    "react-router-dom": "^5.3.0",
    "react-scripts": "^4.0.3",
    "react-use": "^17.3.1",
    "styled-components": "^5.3.1",
    "styled-system": "^5.1.5",
    "to-hex": "0.0.15",
    "web-vitals": "0.2.4",
    "web3-utils": "1.3.4"
  },
  "resolutions": {
    "babel-loader": "8.1.0"
  },
  "scripts": {
    "start": "REACT_APP_GIT_SHA=`git rev-parse --short HEAD` react-scripts start",
    "dev": "BROWSER=none npm start",
    "clean": "rimraf build",
    "lint": "npx eslint --fix \"**/*.{ts,tsx}\"",
    "build": "REACT_APP_GIT_SHA=`git rev-parse --short HEAD` INLINE_RUNTIME_CHUNK=false react-scripts --max_old_space_size=4096 build",
    "test": "react-scripts test",
    "eject": "react-scripts eject",
    "deploy": "netlify deploy --prod",
    "deploy:ipfs": "ipd -p pinata build --no-open --no-clipboard",
    "dnslink": "IPFS_HASH=$(npm run deploy:ipfs 2>&1 | tail -1) node ./scripts/update_dnslink.js",
    "storybook": "start-storybook -p 6006 -s public",
    "build-storybook": "build-storybook -s public"
  },
  "eslintConfig": {
    "extends": [
      "react-app",
      "react-app/jest"
    ],
    "overrides": [
      {
        "files": [
          "**/*.stories.*"
        ],
        "rules": {
          "import/no-anonymous-default-export": "off"
        }
      }
    ]
  },
  "browserslist": {
    "production": [
      ">0.2%",
      "not dead",
      "not op_mini all"
    ],
    "development": [
      "last 1 chrome version",
      "last 1 firefox version",
      "last 1 safari version"
    ]
  },
  "devDependencies": {
    "@aws-sdk/client-route-53": "3.4.1",
    "@storybook/addon-actions": "^6.3.8",
    "@storybook/addon-essentials": "^6.3.8",
    "@storybook/addon-links": "^6.3.8",
    "@storybook/node-logger": "^6.3.8",
    "@storybook/preset-create-react-app": "^3.2.0",
    "@storybook/react": "^6.3.8",
    "@testing-library/jest-dom": "^5.14.1",
    "@testing-library/react": "^12.1.2",
    "@testing-library/user-event": "^13.5.0",
    "@types/classnames": "^2.3.1",
    "@types/jest": "^27.0.2",
    "@types/lodash": "^4.14.176",
    "@types/luxon": "^2.0.5",
    "@types/node": "^16.11.3",
    "@types/react": "^17.0.31",
    "@types/react-dom": "^17.0.10",
    "@types/react-router-dom": "^5.3.1",
    "@types/styled-components": "^5.1.14",
    "@types/styled-system": "^5.1.13",
    "@typescript-eslint/eslint-plugin": "^4.18.0",
    "@typescript-eslint/parser": "^4.18.0",
    "eslint": "^7.15.0",
    "eslint-config-standard": "^16.0.2",
    "eslint-plugin-import": "^2.22.1",
    "eslint-plugin-jsx-a11y": "^6.4.1",
    "eslint-plugin-node": "^11.1.0",
    "eslint-plugin-promise": "^5.1.0",
    "eslint-plugin-react": "^7.21.5",
    "eslint-plugin-react-hooks": "^4.2.0",
    "ipfs-deploy": "8.0.1",
    "lerna-sync-version": "0.0.5",
    "prettier-standard": "^16.4.1",
    "rimraf": "^3.0.2",
    "typescript": "^4.3.4"
  }
}<|MERGE_RESOLUTION|>--- conflicted
+++ resolved
@@ -7,13 +7,8 @@
     "yarn": "^1.22.11"
   },
   "dependencies": {
-<<<<<<< HEAD
-    "@hop-protocol/core": "0.0.1-beta.49",
-    "@hop-protocol/sdk": "0.0.1-beta.234",
-=======
     "@hop-protocol/core": "0.0.1-beta.50",
     "@hop-protocol/sdk": "0.0.1-beta.235",
->>>>>>> 055c0b14
     "@material-ui/core": "^4.12.3",
     "@material-ui/icons": "^4.11.2",
     "@material-ui/lab": "4.0.0-alpha.60",
