--- conflicted
+++ resolved
@@ -10,11 +10,7 @@
     "@aws-sdk/client-cloudfront": "3.45.0",
     "@gnosis.pm/safe-apps-react-sdk": "4.3.1",
     "@gnosis.pm/safe-apps-sdk": "7.3.0",
-<<<<<<< HEAD
-    "@hop-protocol/core": "0.0.1-beta.123",
-=======
     "@hop-protocol/core": "0.0.1-beta.124",
->>>>>>> 5ac6d332
     "@hop-protocol/sdk": "0.0.1-beta.437",
     "@material-ui/core": "4.12.4",
     "@material-ui/icons": "4.11.3",
