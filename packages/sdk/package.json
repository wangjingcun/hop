--- conflicted
+++ resolved
@@ -1,10 +1,6 @@
 {
   "name": "@hop-protocol/sdk",
-<<<<<<< HEAD
   "version": "0.0.1-beta.192",
-=======
-  "version": "0.0.1-beta.191",
->>>>>>> 7fce4a53
   "description": "The Hop Protocol JavaScript SDK",
   "main": "dist/src/index.js",
   "types": "dist/src/index.d.ts",
