--- conflicted
+++ resolved
@@ -37,11 +37,7 @@
   "license": "MIT",
   "dependencies": {
     "@eth-optimism/contracts": "0.5.2",
-<<<<<<< HEAD
     "@hop-protocol/core": "0.0.1-beta.116",
-=======
-    "@hop-protocol/core": "0.0.1-beta.115",
->>>>>>> 199fab71
     "@maticnetwork/maticjs": "3.4.0-beta.0",
     "dotenv": "8.6.0",
     "ethereum-block-by-date": "^1.4.6",
