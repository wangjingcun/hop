--- conflicted
+++ resolved
@@ -2,12 +2,7 @@
   "extends": "./tsconfig.base.json",
   "compilerOptions": {
     "outDir": "dist/esm",
-<<<<<<< HEAD
-    "module": "es2020",
-    "moduleResolution": "bundler"
-=======
     "module": "ESNext",
     "moduleResolution": "Bundler"
->>>>>>> 74a0bd54
   }
 }