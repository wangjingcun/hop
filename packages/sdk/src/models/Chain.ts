import { ChainName, ChainSlug, Errors, NetworkSlug, Slug } from '../constants'
import { getChainSlugFromName } from '../utils/getChainSlugFromName'
import { goerli, mainnet } from '@hop-protocol/core/networks'
import { metadata } from '../config'
import { providers } from 'ethers'

export class Chain {
  chainId: number
  name: ChainName | string = ''
  slug: Slug | string = ''
  provider: providers.Provider | null = null
  isL1: boolean = false
  nativeTokenSymbol: string

  static Ethereum = newChain(ChainSlug.Ethereum, mainnet.ethereum.networkId)
  static Optimism = newChain(ChainSlug.Optimism, mainnet.optimism.networkId)
  static Arbitrum = newChain(ChainSlug.Arbitrum, mainnet.arbitrum.networkId)
  static Gnosis = newChain(ChainSlug.Gnosis, mainnet.gnosis.networkId)
  static Polygon = newChain(ChainSlug.Polygon, mainnet.polygon.networkId)
  static Nova = newChain(ChainSlug.Nova, mainnet.nova.networkId)
  static ZkSync = newChain(ChainSlug.ZkSync, mainnet.zksync?.networkId ?? goerli.zksync?.networkId)
  static ConsenSysZk = newChain(ChainSlug.ConsenSysZk, mainnet.consensyszk?.networkId ?? goerli.consensyszk?.networkId)
<<<<<<< HEAD
  static ScrollZk = newChain(ChainSlug.ScrollZk, mainnet.scrollzk?.networkId ?? goerli.scrollzk?.networkId)
=======
  static Base = newChain(ChainSlug.Base, mainnet.base?.networkId ?? goerli.base?.networkId)
>>>>>>> 9e2a1e37

  static fromSlug (slug: Slug | string) {
    if (slug === 'xdai') {
      console.warn(Errors.xDaiRebrand)
      slug = 'gnosis'
    }

    return newChain(slug)
  }

  constructor (name: ChainName | string, chainId?: number, provider?: providers.Provider) {
    this.name = name
    this.slug = getChainSlugFromName(name)
    if (this.slug === ChainSlug.Ethereum) {
      this.isL1 = true
    }
    if (chainId) {
      this.chainId = chainId
    }
    if (provider) {
      this.provider = provider
    }

    this.nativeTokenSymbol = metadata.networks[this.slug]?.nativeTokenSymbol
    if (!this.nativeTokenSymbol) {
      console.log(this.slug, metadata)
      throw new Error(`nativeTokenSymbol not found for chain ${name}`)
    }
  }

  equals (other: Chain) {
    return this.slug === other.slug
  }

  get rpcUrl () {
    return (this.provider as any)?.connection?.url
  }
}

function newChain (chain: NetworkSlug | ChainSlug | string, chainId?: number) {
  if (
    chain === NetworkSlug.Mainnet ||
    chain === NetworkSlug.Staging ||
    chain === NetworkSlug.Goerli ||
    chain === NetworkSlug.Kovan
  ) {
    chain = ChainSlug.Ethereum
  }
  if (!metadata.networks[chain]) {
    throw new Error(`unsupported chain "${chain}"`)
  }
  return new Chain(metadata.networks[chain].name, chainId)
}

export default Chain<|MERGE_RESOLUTION|>--- conflicted
+++ resolved
@@ -20,11 +20,8 @@
   static Nova = newChain(ChainSlug.Nova, mainnet.nova.networkId)
   static ZkSync = newChain(ChainSlug.ZkSync, mainnet.zksync?.networkId ?? goerli.zksync?.networkId)
   static ConsenSysZk = newChain(ChainSlug.ConsenSysZk, mainnet.consensyszk?.networkId ?? goerli.consensyszk?.networkId)
-<<<<<<< HEAD
   static ScrollZk = newChain(ChainSlug.ScrollZk, mainnet.scrollzk?.networkId ?? goerli.scrollzk?.networkId)
-=======
   static Base = newChain(ChainSlug.Base, mainnet.base?.networkId ?? goerli.base?.networkId)
->>>>>>> 9e2a1e37
 
   static fromSlug (slug: Slug | string) {
     if (slug === 'xdai') {
