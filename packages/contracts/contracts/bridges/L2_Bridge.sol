pragma solidity 0.6.12;

import "@openzeppelin/contracts/token/ERC20/ERC20.sol";
import "@openzeppelin/contracts/cryptography/MerkleProof.sol";
import "@openzeppelin/contracts/math/SafeMath.sol";
import "./Bridge.sol";
import "../test/mockOVM_CrossDomainMessenger.sol";

import "../libraries/MerkleUtils.sol";

<<<<<<< HEAD
abstract contract L2_Bridge is ERC20, Bridge {
    address public l1BridgeAddress;
    address public exchangeAddress;
    address public oDaiAddress;
    address[] public exchangePath;
    uint256 public swapDeadlineBuffer;

    bytes32[] public pendingTransfers;
    bytes32[] public pendingAmountLayerIds;
    mapping(bytes32 => uint256) pendingAmountForLayerId;
=======
import '@uniswap/v2-periphery/contracts/interfaces/IUniswapV2Router02.sol';

contract L2_Bridge is ERC20, Bridge {
    using SafeMath for uint256;
    using MerkleProof for bytes32[];

    mockOVM_CrossDomainMessenger public messenger;
    address public l1BridgeAddress;
    bytes32[] public pendingTransfers;
    uint256 public pendingAmount;
    uint256 public swapDeadlineBuffer;
    address public exchangeAddress;
    address public oDaiAddress;
    address[] public CH_exchangePath;
    address[] public HC_exchangePath;
>>>>>>> 9664ccae

    event TransfersCommitted (
        bytes32 root,
        uint256 amount
    );

<<<<<<< HEAD
    constructor () public ERC20("DAI Hop Token", "hDAI") {}

    function _sendMessageToL1Bridge(bytes memory _message) internal virtual;

    /**
     * Public functions
     */
=======
    event SentToMainnet (
        address recipient,
        uint256 amount,
        uint256 transferNonce,
        uint256 relayerFee
    );

    constructor (mockOVM_CrossDomainMessenger _messenger) public ERC20("DAI Liquidity Pool Token", "LDAI") {
        messenger = _messenger;
    }
>>>>>>> 9664ccae

    function setExchangeValues(
        uint256 _swapDeadlineBuffer,
        address _exchangeAddress,
        address _oDaiAddress
    )
        public
    {
        swapDeadlineBuffer = _swapDeadlineBuffer;
        exchangeAddress = _exchangeAddress;
        oDaiAddress = _oDaiAddress;
        CH_exchangePath = [oDaiAddress, address(this)];
        HC_exchangePath = [address(this), oDaiAddress];
    }

    function setL1BridgeAddress(address _l1BridgeAddress) public {
        l1BridgeAddress = _l1BridgeAddress;
    }

<<<<<<< HEAD
    // ToDo: Rename to Send
=======
    /// @notice _amount is the amount the user wants to send plus the relayer fee
>>>>>>> 9664ccae
    function sendToMainnet(
        bytes32 _layerId,
        address _recipient,
        uint256 _amount,
        uint256 _transferNonce,
        uint256 _relayerFee
    )
        public
    {
<<<<<<< HEAD
        uint256 totalAmount = _amount.add(_relayerFee);
        _burn(msg.sender, totalAmount);
=======
        _burn(msg.sender, _amount);
>>>>>>> 9664ccae

        bytes32 transferHash = getTransferHash(
            _layerId,
            _recipient,
            _amount,
            _transferNonce,
            _relayerFee
        );
        pendingTransfers.push(transferHash);
<<<<<<< HEAD
        // ToDo: Require only allowlisted layer ids
        _addToPendingAmount(_layerId, _amount);
=======
        pendingAmount = pendingAmount.add(_amount);

        emit SentToMainnet(_recipient, _amount, _transferNonce, _relayerFee);
    }

    /// @notice _amount is the amount the user wants to send plus the relayer fee
    function swapAndSendToMainnet(
        address _recipient,
        uint256 _amount,
        uint256 _transferNonce,
        uint256 _relayerFee,
        uint256 _amountOutMin
    )
        public
    {
        ERC20(oDaiAddress).transferFrom(msg.sender, address(this), _amount);

        address[] memory exchangePath = CH_exchangePath;
        uint256[] memory swapAmounts = IUniswapV2Router02(exchangeAddress).getAmountsOut(_amount, exchangePath);
        uint256 swapAmount = swapAmounts[swapAmounts.length - 1];

        bytes memory swapCalldata = _getSwapCalldata(_recipient, _amount, _amountOutMin, exchangePath);
        (bool success,) = exchangeAddress.call(swapCalldata);
        require(success, "L2BDG: Swap failed");

        sendToMainnet(_recipient, swapAmount, _transferNonce, _relayerFee);
>>>>>>> 9664ccae
    }

    function commitTransfers() public {
        uint256 pendingAmount = 0;
        uint256[] memory layerAmounts = new uint256[](pendingAmountLayerIds.length);
        for (uint256 i = 0; i < pendingAmountLayerIds.length; i++) {
            bytes32 layerId = pendingAmountLayerIds[i];
            layerAmounts[i] = pendingAmountForLayerId[layerId];
            pendingAmount = pendingAmount.add(pendingAmountForLayerId[layerId]);

            // Clean up for the next batch of transfers as pendingAmountLayerIds is iterated
            pendingAmountForLayerId[layerId] = 0;
        }

        bytes32 root = MerkleUtils.getMerkleRoot(pendingTransfers);
        bytes32 amountHash = getAmountHash(pendingAmountLayerIds, layerAmounts);

        delete pendingAmountLayerIds;
        delete pendingTransfers;

        bytes memory confirmTransferRootMessage = abi.encodeWithSignature(
            "confirmTransferRoot(bytes32,bytes32)",
            root,
            amountHash
        );

        _sendMessageToL1Bridge(confirmTransferRootMessage);

        emit TransfersCommitted(root, pendingAmount);
    }

    // onlyCrossDomainBridge
    function mint(address _recipient, uint256 _amount) public {
        _mint(_recipient, _amount);
    }

    function mintAndAttemptSwap(address _recipient, uint256 _amount, uint256 _amountOutMin) public {
        _mint(address(this), _amount);

        bytes memory swapCalldata = _getSwapCalldata(_recipient, _amount, _amountOutMin, HC_exchangePath);
        (bool success,) = exchangeAddress.call(swapCalldata);

        if (!success) {
            _transferFallback(_recipient, _amount);
        }
    }

    function approveExchangeTransfer() public {
        approve(exchangeAddress, uint256(-1));
    }

    function approveODaiExchangeTransfer() public {
        ERC20(oDaiAddress).approve(exchangeAddress, uint256(-1));
    }

    function _transferFallback(address _recipient, uint256 _amount) internal {
        _transfer(address(this), _recipient, _amount);
    }

<<<<<<< HEAD
    /**
     * TransferRoots
     */

    // onlyL1Bridge
    function setTransferRoot(bytes32 _rootHash, uint256 _amount) public {
        transferRoots[_rootHash] = TransferRoot(_amount, 0);
    }

    // ToDo: Add withdrawAndAttemptToSwap functionality
    function withdrawAndSwap(
        address _recipient,
        uint256 _amount,
        uint256 _transferNonce,
        uint256 _relayerFee,
        bytes32 _transferRoot,
        bytes32[] memory _proof
        // ToDo: Add minimum output param for Uniswap slippage protection
    )
        public
    {
        _preWithdraw(
            _recipient,
            _amount,
            _transferNonce,
            _relayerFee,
            _transferRoot,
            _proof
        );
        // Mint the tokens to swap
        _mint(address(this), _amount);

        // Do Uniswap swap and get output amount
        // If swap reverts, revert the transaction

        // Transfer output amount of oDaiAddress to recipient
    }

    /**
     * Internal Functions
     */

    function _addToPendingAmount(bytes32 _layerId, uint256 _amount) internal {
        if (pendingAmountForLayerId[_layerId] == 0) {
            pendingAmountLayerIds.push(_layerId);
        }

        pendingAmountForLayerId[_layerId] = pendingAmountForLayerId[_layerId].add(_amount);
    }

    function _transfer(address _recipient, uint256 _amount) internal override {
        _mint(_recipient, _amount);
=======
    function _getSwapCalldata(
        address _recipient,
        uint256 _amount,
        uint256 _amountOutMin,
        address[] memory _exchangePath
    )
        internal
        returns (bytes memory)
    {
        uint256 swapDeadline = block.timestamp + swapDeadlineBuffer;
        return abi.encodeWithSignature(
            "swapExactTokensForTokens(uint256,uint256,address[],address,uint256)",
            _amount,
            _amountOutMin,
            _exchangePath,
            _recipient,
            swapDeadline
        );
>>>>>>> 9664ccae
    }
}<|MERGE_RESOLUTION|>--- conflicted
+++ resolved
@@ -4,53 +4,29 @@
 import "@openzeppelin/contracts/cryptography/MerkleProof.sol";
 import "@openzeppelin/contracts/math/SafeMath.sol";
 import "./Bridge.sol";
+import '../uniswap/IUniswapV2Router02.sol';
 import "../test/mockOVM_CrossDomainMessenger.sol";
 
 import "../libraries/MerkleUtils.sol";
 
-<<<<<<< HEAD
 abstract contract L2_Bridge is ERC20, Bridge {
     address public l1BridgeAddress;
     address public exchangeAddress;
     address public oDaiAddress;
     address[] public exchangePath;
     uint256 public swapDeadlineBuffer;
+    address[] public CH_exchangePath;
+    address[] public HC_exchangePath;
 
     bytes32[] public pendingTransfers;
     bytes32[] public pendingAmountLayerIds;
     mapping(bytes32 => uint256) pendingAmountForLayerId;
-=======
-import '@uniswap/v2-periphery/contracts/interfaces/IUniswapV2Router02.sol';
-
-contract L2_Bridge is ERC20, Bridge {
-    using SafeMath for uint256;
-    using MerkleProof for bytes32[];
-
-    mockOVM_CrossDomainMessenger public messenger;
-    address public l1BridgeAddress;
-    bytes32[] public pendingTransfers;
-    uint256 public pendingAmount;
-    uint256 public swapDeadlineBuffer;
-    address public exchangeAddress;
-    address public oDaiAddress;
-    address[] public CH_exchangePath;
-    address[] public HC_exchangePath;
->>>>>>> 9664ccae
 
     event TransfersCommitted (
         bytes32 root,
         uint256 amount
     );
 
-<<<<<<< HEAD
-    constructor () public ERC20("DAI Hop Token", "hDAI") {}
-
-    function _sendMessageToL1Bridge(bytes memory _message) internal virtual;
-
-    /**
-     * Public functions
-     */
-=======
     event SentToMainnet (
         address recipient,
         uint256 amount,
@@ -58,10 +34,13 @@
         uint256 relayerFee
     );
 
-    constructor (mockOVM_CrossDomainMessenger _messenger) public ERC20("DAI Liquidity Pool Token", "LDAI") {
-        messenger = _messenger;
-    }
->>>>>>> 9664ccae
+    constructor () public ERC20("DAI Hop Token", "hDAI") {}
+
+    function _sendMessageToL1Bridge(bytes memory _message) internal virtual;
+
+    /**
+     * Public functions
+     */
 
     function setExchangeValues(
         uint256 _swapDeadlineBuffer,
@@ -81,11 +60,8 @@
         l1BridgeAddress = _l1BridgeAddress;
     }
 
-<<<<<<< HEAD
     // ToDo: Rename to Send
-=======
     /// @notice _amount is the amount the user wants to send plus the relayer fee
->>>>>>> 9664ccae
     function sendToMainnet(
         bytes32 _layerId,
         address _recipient,
@@ -95,12 +71,7 @@
     )
         public
     {
-<<<<<<< HEAD
-        uint256 totalAmount = _amount.add(_relayerFee);
-        _burn(msg.sender, totalAmount);
-=======
         _burn(msg.sender, _amount);
->>>>>>> 9664ccae
 
         bytes32 transferHash = getTransferHash(
             _layerId,
@@ -110,11 +81,9 @@
             _relayerFee
         );
         pendingTransfers.push(transferHash);
-<<<<<<< HEAD
+
         // ToDo: Require only allowlisted layer ids
         _addToPendingAmount(_layerId, _amount);
-=======
-        pendingAmount = pendingAmount.add(_amount);
 
         emit SentToMainnet(_recipient, _amount, _transferNonce, _relayerFee);
     }
@@ -140,7 +109,6 @@
         require(success, "L2BDG: Swap failed");
 
         sendToMainnet(_recipient, swapAmount, _transferNonce, _relayerFee);
->>>>>>> 9664ccae
     }
 
     function commitTransfers() public {
@@ -200,7 +168,6 @@
         _transfer(address(this), _recipient, _amount);
     }
 
-<<<<<<< HEAD
     /**
      * TransferRoots
      */
@@ -253,7 +220,8 @@
 
     function _transfer(address _recipient, uint256 _amount) internal override {
         _mint(_recipient, _amount);
-=======
+    }
+
     function _getSwapCalldata(
         address _recipient,
         uint256 _amount,
@@ -272,6 +240,5 @@
             _recipient,
             swapDeadline
         );
->>>>>>> 9664ccae
     }
 }