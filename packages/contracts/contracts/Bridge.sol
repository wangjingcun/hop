--- conflicted
+++ resolved
@@ -21,12 +21,7 @@
             _recipient,
             _amount,
             _transferNonce,
-<<<<<<< HEAD
-            _recipient
-            // relayer fee
-=======
             _relayerFee
->>>>>>> fe256e25
         ));
     }
 }